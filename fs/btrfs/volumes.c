// SPDX-License-Identifier: GPL-2.0
/*
 * Copyright (C) 2007 Oracle.  All rights reserved.
 */

#include <linux/sched.h>
#include <linux/bio.h>
#include <linux/slab.h>
#include <linux/buffer_head.h>
#include <linux/blkdev.h>
#include <linux/ratelimit.h>
#include <linux/kthread.h>
#include <linux/raid/pq.h>
#include <linux/semaphore.h>
#include <linux/uuid.h>
#include <linux/list_sort.h>
#include "misc.h"
#include "ctree.h"
#include "extent_map.h"
#include "disk-io.h"
#include "transaction.h"
#include "print-tree.h"
#include "volumes.h"
#include "raid56.h"
#include "async-thread.h"
#include "check-integrity.h"
#include "rcu-string.h"
#include "dev-replace.h"
#include "sysfs.h"
#include "tree-checker.h"
#include "space-info.h"
#include "block-group.h"

const struct btrfs_raid_attr btrfs_raid_array[BTRFS_NR_RAID_TYPES] = {
	[BTRFS_RAID_RAID10] = {
		.sub_stripes	= 2,
		.dev_stripes	= 1,
		.devs_max	= 0,	/* 0 == as many as possible */
		.devs_min	= 4,
		.tolerated_failures = 1,
		.devs_increment	= 2,
		.ncopies	= 2,
		.nparity        = 0,
		.raid_name	= "raid10",
		.bg_flag	= BTRFS_BLOCK_GROUP_RAID10,
		.mindev_error	= BTRFS_ERROR_DEV_RAID10_MIN_NOT_MET,
	},
	[BTRFS_RAID_RAID1] = {
		.sub_stripes	= 1,
		.dev_stripes	= 1,
		.devs_max	= 2,
		.devs_min	= 2,
		.tolerated_failures = 1,
		.devs_increment	= 2,
		.ncopies	= 2,
		.nparity        = 0,
		.raid_name	= "raid1",
		.bg_flag	= BTRFS_BLOCK_GROUP_RAID1,
		.mindev_error	= BTRFS_ERROR_DEV_RAID1_MIN_NOT_MET,
	},
	[BTRFS_RAID_RAID1C3] = {
		.sub_stripes	= 1,
		.dev_stripes	= 1,
<<<<<<< HEAD
		.devs_max	= 0,
=======
		.devs_max	= 3,
>>>>>>> a7196caf
		.devs_min	= 3,
		.tolerated_failures = 2,
		.devs_increment	= 3,
		.ncopies	= 3,
		.raid_name	= "raid1c3",
		.bg_flag	= BTRFS_BLOCK_GROUP_RAID1C3,
		.mindev_error	= BTRFS_ERROR_DEV_RAID1C3_MIN_NOT_MET,
	},
	[BTRFS_RAID_RAID1C4] = {
		.sub_stripes	= 1,
		.dev_stripes	= 1,
<<<<<<< HEAD
		.devs_max	= 0,
=======
		.devs_max	= 4,
>>>>>>> a7196caf
		.devs_min	= 4,
		.tolerated_failures = 3,
		.devs_increment	= 4,
		.ncopies	= 4,
		.raid_name	= "raid1c4",
		.bg_flag	= BTRFS_BLOCK_GROUP_RAID1C4,
		.mindev_error	= BTRFS_ERROR_DEV_RAID1C4_MIN_NOT_MET,
	},
	[BTRFS_RAID_DUP] = {
		.sub_stripes	= 1,
		.dev_stripes	= 2,
		.devs_max	= 1,
		.devs_min	= 1,
		.tolerated_failures = 0,
		.devs_increment	= 1,
		.ncopies	= 2,
		.nparity        = 0,
		.raid_name	= "dup",
		.bg_flag	= BTRFS_BLOCK_GROUP_DUP,
		.mindev_error	= 0,
	},
	[BTRFS_RAID_RAID0] = {
		.sub_stripes	= 1,
		.dev_stripes	= 1,
		.devs_max	= 0,
		.devs_min	= 2,
		.tolerated_failures = 0,
		.devs_increment	= 1,
		.ncopies	= 1,
		.nparity        = 0,
		.raid_name	= "raid0",
		.bg_flag	= BTRFS_BLOCK_GROUP_RAID0,
		.mindev_error	= 0,
	},
	[BTRFS_RAID_SINGLE] = {
		.sub_stripes	= 1,
		.dev_stripes	= 1,
		.devs_max	= 1,
		.devs_min	= 1,
		.tolerated_failures = 0,
		.devs_increment	= 1,
		.ncopies	= 1,
		.nparity        = 0,
		.raid_name	= "single",
		.bg_flag	= 0,
		.mindev_error	= 0,
	},
	[BTRFS_RAID_RAID5] = {
		.sub_stripes	= 1,
		.dev_stripes	= 1,
		.devs_max	= 0,
		.devs_min	= 2,
		.tolerated_failures = 1,
		.devs_increment	= 1,
		.ncopies	= 1,
		.nparity        = 1,
		.raid_name	= "raid5",
		.bg_flag	= BTRFS_BLOCK_GROUP_RAID5,
		.mindev_error	= BTRFS_ERROR_DEV_RAID5_MIN_NOT_MET,
	},
	[BTRFS_RAID_RAID6] = {
		.sub_stripes	= 1,
		.dev_stripes	= 1,
		.devs_max	= 0,
		.devs_min	= 3,
		.tolerated_failures = 2,
		.devs_increment	= 1,
		.ncopies	= 1,
		.nparity        = 2,
		.raid_name	= "raid6",
		.bg_flag	= BTRFS_BLOCK_GROUP_RAID6,
		.mindev_error	= BTRFS_ERROR_DEV_RAID6_MIN_NOT_MET,
	},
};

const char *btrfs_bg_type_to_raid_name(u64 flags)
{
	const int index = btrfs_bg_flags_to_raid_index(flags);

	if (index >= BTRFS_NR_RAID_TYPES)
		return NULL;

	return btrfs_raid_array[index].raid_name;
}

/*
 * Fill @buf with textual description of @bg_flags, no more than @size_buf
 * bytes including terminating null byte.
 */
void btrfs_describe_block_groups(u64 bg_flags, char *buf, u32 size_buf)
{
	int i;
	int ret;
	char *bp = buf;
	u64 flags = bg_flags;
	u32 size_bp = size_buf;

	if (!flags) {
		strcpy(bp, "NONE");
		return;
	}

#define DESCRIBE_FLAG(flag, desc)						\
	do {								\
		if (flags & (flag)) {					\
			ret = snprintf(bp, size_bp, "%s|", (desc));	\
			if (ret < 0 || ret >= size_bp)			\
				goto out_overflow;			\
			size_bp -= ret;					\
			bp += ret;					\
			flags &= ~(flag);				\
		}							\
	} while (0)

	DESCRIBE_FLAG(BTRFS_BLOCK_GROUP_DATA, "data");
	DESCRIBE_FLAG(BTRFS_BLOCK_GROUP_SYSTEM, "system");
	DESCRIBE_FLAG(BTRFS_BLOCK_GROUP_METADATA, "metadata");

	DESCRIBE_FLAG(BTRFS_AVAIL_ALLOC_BIT_SINGLE, "single");
	for (i = 0; i < BTRFS_NR_RAID_TYPES; i++)
		DESCRIBE_FLAG(btrfs_raid_array[i].bg_flag,
			      btrfs_raid_array[i].raid_name);
#undef DESCRIBE_FLAG

	if (flags) {
		ret = snprintf(bp, size_bp, "0x%llx|", flags);
		size_bp -= ret;
	}

	if (size_bp < size_buf)
		buf[size_buf - size_bp - 1] = '\0'; /* remove last | */

	/*
	 * The text is trimmed, it's up to the caller to provide sufficiently
	 * large buffer
	 */
out_overflow:;
}

static int init_first_rw_device(struct btrfs_trans_handle *trans);
static int btrfs_relocate_sys_chunks(struct btrfs_fs_info *fs_info);
static void btrfs_dev_stat_print_on_error(struct btrfs_device *dev);
static void btrfs_dev_stat_print_on_load(struct btrfs_device *device);
static int __btrfs_map_block(struct btrfs_fs_info *fs_info,
			     enum btrfs_map_op op,
			     u64 logical, u64 *length,
			     struct btrfs_bio **bbio_ret,
			     int mirror_num, int need_raid_map);

/*
 * Device locking
 * ==============
 *
 * There are several mutexes that protect manipulation of devices and low-level
 * structures like chunks but not block groups, extents or files
 *
 * uuid_mutex (global lock)
 * ------------------------
 * protects the fs_uuids list that tracks all per-fs fs_devices, resulting from
 * the SCAN_DEV ioctl registration or from mount either implicitly (the first
 * device) or requested by the device= mount option
 *
 * the mutex can be very coarse and can cover long-running operations
 *
 * protects: updates to fs_devices counters like missing devices, rw devices,
 * seeding, structure cloning, opening/closing devices at mount/umount time
 *
 * global::fs_devs - add, remove, updates to the global list
 *
 * does not protect: manipulation of the fs_devices::devices list!
 *
 * btrfs_device::name - renames (write side), read is RCU
 *
 * fs_devices::device_list_mutex (per-fs, with RCU)
 * ------------------------------------------------
 * protects updates to fs_devices::devices, ie. adding and deleting
 *
 * simple list traversal with read-only actions can be done with RCU protection
 *
 * may be used to exclude some operations from running concurrently without any
 * modifications to the list (see write_all_supers)
 *
 * balance_mutex
 * -------------
 * protects balance structures (status, state) and context accessed from
 * several places (internally, ioctl)
 *
 * chunk_mutex
 * -----------
 * protects chunks, adding or removing during allocation, trim or when a new
 * device is added/removed. Additionally it also protects post_commit_list of
 * individual devices, since they can be added to the transaction's
 * post_commit_list only with chunk_mutex held.
 *
 * cleaner_mutex
 * -------------
 * a big lock that is held by the cleaner thread and prevents running subvolume
 * cleaning together with relocation or delayed iputs
 *
 *
 * Lock nesting
 * ============
 *
 * uuid_mutex
 *   volume_mutex
 *     device_list_mutex
 *       chunk_mutex
 *     balance_mutex
 *
 *
 * Exclusive operations, BTRFS_FS_EXCL_OP
 * ======================================
 *
 * Maintains the exclusivity of the following operations that apply to the
 * whole filesystem and cannot run in parallel.
 *
 * - Balance (*)
 * - Device add
 * - Device remove
 * - Device replace (*)
 * - Resize
 *
 * The device operations (as above) can be in one of the following states:
 *
 * - Running state
 * - Paused state
 * - Completed state
 *
 * Only device operations marked with (*) can go into the Paused state for the
 * following reasons:
 *
 * - ioctl (only Balance can be Paused through ioctl)
 * - filesystem remounted as read-only
 * - filesystem unmounted and mounted as read-only
 * - system power-cycle and filesystem mounted as read-only
 * - filesystem or device errors leading to forced read-only
 *
 * BTRFS_FS_EXCL_OP flag is set and cleared using atomic operations.
 * During the course of Paused state, the BTRFS_FS_EXCL_OP remains set.
 * A device operation in Paused or Running state can be canceled or resumed
 * either by ioctl (Balance only) or when remounted as read-write.
 * BTRFS_FS_EXCL_OP flag is cleared when the device operation is canceled or
 * completed.
 */

DEFINE_MUTEX(uuid_mutex);
static LIST_HEAD(fs_uuids);
struct list_head * __attribute_const__ btrfs_get_fs_uuids(void)
{
	return &fs_uuids;
}

/*
 * alloc_fs_devices - allocate struct btrfs_fs_devices
 * @fsid:		if not NULL, copy the UUID to fs_devices::fsid
 * @metadata_fsid:	if not NULL, copy the UUID to fs_devices::metadata_fsid
 *
 * Return a pointer to a new struct btrfs_fs_devices on success, or ERR_PTR().
 * The returned struct is not linked onto any lists and can be destroyed with
 * kfree() right away.
 */
static struct btrfs_fs_devices *alloc_fs_devices(const u8 *fsid,
						 const u8 *metadata_fsid)
{
	struct btrfs_fs_devices *fs_devs;

	fs_devs = kzalloc(sizeof(*fs_devs), GFP_KERNEL);
	if (!fs_devs)
		return ERR_PTR(-ENOMEM);

	mutex_init(&fs_devs->device_list_mutex);

	INIT_LIST_HEAD(&fs_devs->devices);
	INIT_LIST_HEAD(&fs_devs->alloc_list);
	INIT_LIST_HEAD(&fs_devs->fs_list);
	if (fsid)
		memcpy(fs_devs->fsid, fsid, BTRFS_FSID_SIZE);

	if (metadata_fsid)
		memcpy(fs_devs->metadata_uuid, metadata_fsid, BTRFS_FSID_SIZE);
	else if (fsid)
		memcpy(fs_devs->metadata_uuid, fsid, BTRFS_FSID_SIZE);

	return fs_devs;
}

void btrfs_free_device(struct btrfs_device *device)
{
	WARN_ON(!list_empty(&device->post_commit_list));
	rcu_string_free(device->name);
	extent_io_tree_release(&device->alloc_state);
	bio_put(device->flush_bio);
	kfree(device);
}

static void free_fs_devices(struct btrfs_fs_devices *fs_devices)
{
	struct btrfs_device *device;
	WARN_ON(fs_devices->opened);
	while (!list_empty(&fs_devices->devices)) {
		device = list_entry(fs_devices->devices.next,
				    struct btrfs_device, dev_list);
		list_del(&device->dev_list);
		btrfs_free_device(device);
	}
	kfree(fs_devices);
}

void __exit btrfs_cleanup_fs_uuids(void)
{
	struct btrfs_fs_devices *fs_devices;

	while (!list_empty(&fs_uuids)) {
		fs_devices = list_entry(fs_uuids.next,
					struct btrfs_fs_devices, fs_list);
		list_del(&fs_devices->fs_list);
		free_fs_devices(fs_devices);
	}
}

/*
 * Returns a pointer to a new btrfs_device on success; ERR_PTR() on error.
 * Returned struct is not linked onto any lists and must be destroyed using
 * btrfs_free_device.
 */
static struct btrfs_device *__alloc_device(void)
{
	struct btrfs_device *dev;

	dev = kzalloc(sizeof(*dev), GFP_KERNEL);
	if (!dev)
		return ERR_PTR(-ENOMEM);

	/*
	 * Preallocate a bio that's always going to be used for flushing device
	 * barriers and matches the device lifespan
	 */
	dev->flush_bio = bio_alloc_bioset(GFP_KERNEL, 0, NULL);
	if (!dev->flush_bio) {
		kfree(dev);
		return ERR_PTR(-ENOMEM);
	}

	INIT_LIST_HEAD(&dev->dev_list);
	INIT_LIST_HEAD(&dev->dev_alloc_list);
	INIT_LIST_HEAD(&dev->post_commit_list);

	atomic_set(&dev->reada_in_flight, 0);
	atomic_set(&dev->dev_stats_ccnt, 0);
	btrfs_device_data_ordered_init(dev);
	INIT_RADIX_TREE(&dev->reada_zones, GFP_NOFS & ~__GFP_DIRECT_RECLAIM);
	INIT_RADIX_TREE(&dev->reada_extents, GFP_NOFS & ~__GFP_DIRECT_RECLAIM);
	extent_io_tree_init(NULL, &dev->alloc_state, 0, NULL);

	return dev;
}

static noinline struct btrfs_fs_devices *find_fsid(
		const u8 *fsid, const u8 *metadata_fsid)
{
	struct btrfs_fs_devices *fs_devices;

	ASSERT(fsid);

	if (metadata_fsid) {
		/*
		 * Handle scanned device having completed its fsid change but
		 * belonging to a fs_devices that was created by first scanning
		 * a device which didn't have its fsid/metadata_uuid changed
		 * at all and the CHANGING_FSID_V2 flag set.
		 */
		list_for_each_entry(fs_devices, &fs_uuids, fs_list) {
			if (fs_devices->fsid_change &&
			    memcmp(metadata_fsid, fs_devices->fsid,
				   BTRFS_FSID_SIZE) == 0 &&
			    memcmp(fs_devices->fsid, fs_devices->metadata_uuid,
				   BTRFS_FSID_SIZE) == 0) {
				return fs_devices;
			}
		}
		/*
		 * Handle scanned device having completed its fsid change but
		 * belonging to a fs_devices that was created by a device that
		 * has an outdated pair of fsid/metadata_uuid and
		 * CHANGING_FSID_V2 flag set.
		 */
		list_for_each_entry(fs_devices, &fs_uuids, fs_list) {
			if (fs_devices->fsid_change &&
			    memcmp(fs_devices->metadata_uuid,
				   fs_devices->fsid, BTRFS_FSID_SIZE) != 0 &&
			    memcmp(metadata_fsid, fs_devices->metadata_uuid,
				   BTRFS_FSID_SIZE) == 0) {
				return fs_devices;
			}
		}
	}

	/* Handle non-split brain cases */
	list_for_each_entry(fs_devices, &fs_uuids, fs_list) {
		if (metadata_fsid) {
			if (memcmp(fsid, fs_devices->fsid, BTRFS_FSID_SIZE) == 0
			    && memcmp(metadata_fsid, fs_devices->metadata_uuid,
				      BTRFS_FSID_SIZE) == 0)
				return fs_devices;
		} else {
			if (memcmp(fsid, fs_devices->fsid, BTRFS_FSID_SIZE) == 0)
				return fs_devices;
		}
	}
	return NULL;
}

static int
btrfs_get_bdev_and_sb(const char *device_path, fmode_t flags, void *holder,
		      int flush, struct block_device **bdev,
		      struct buffer_head **bh)
{
	int ret;

	*bdev = blkdev_get_by_path(device_path, flags, holder);

	if (IS_ERR(*bdev)) {
		ret = PTR_ERR(*bdev);
		goto error;
	}

	if (flush)
		filemap_write_and_wait((*bdev)->bd_inode->i_mapping);
	ret = set_blocksize(*bdev, BTRFS_BDEV_BLOCKSIZE);
	if (ret) {
		blkdev_put(*bdev, flags);
		goto error;
	}
	invalidate_bdev(*bdev);
	*bh = btrfs_read_dev_super(*bdev);
	if (IS_ERR(*bh)) {
		ret = PTR_ERR(*bh);
		blkdev_put(*bdev, flags);
		goto error;
	}

	return 0;

error:
	*bdev = NULL;
	*bh = NULL;
	return ret;
}

static bool device_path_matched(const char *path, struct btrfs_device *device)
{
	int found;

	rcu_read_lock();
	found = strcmp(rcu_str_deref(device->name), path);
	rcu_read_unlock();

	return found == 0;
}

/*
 *  Search and remove all stale (devices which are not mounted) devices.
 *  When both inputs are NULL, it will search and release all stale devices.
 *  path:	Optional. When provided will it release all unmounted devices
 *		matching this path only.
 *  skip_dev:	Optional. Will skip this device when searching for the stale
 *		devices.
 *  Return:	0 for success or if @path is NULL.
 * 		-EBUSY if @path is a mounted device.
 * 		-ENOENT if @path does not match any device in the list.
 */
static int btrfs_free_stale_devices(const char *path,
				     struct btrfs_device *skip_device)
{
	struct btrfs_fs_devices *fs_devices, *tmp_fs_devices;
	struct btrfs_device *device, *tmp_device;
	int ret = 0;

	if (path)
		ret = -ENOENT;

	list_for_each_entry_safe(fs_devices, tmp_fs_devices, &fs_uuids, fs_list) {

		mutex_lock(&fs_devices->device_list_mutex);
		list_for_each_entry_safe(device, tmp_device,
					 &fs_devices->devices, dev_list) {
			if (skip_device && skip_device == device)
				continue;
			if (path && !device->name)
				continue;
			if (path && !device_path_matched(path, device))
				continue;
			if (fs_devices->opened) {
				/* for an already deleted device return 0 */
				if (path && ret != 0)
					ret = -EBUSY;
				break;
			}

			/* delete the stale device */
			fs_devices->num_devices--;
			list_del(&device->dev_list);
			btrfs_free_device(device);

			ret = 0;
			if (fs_devices->num_devices == 0)
				break;
		}
		mutex_unlock(&fs_devices->device_list_mutex);

		if (fs_devices->num_devices == 0) {
			btrfs_sysfs_remove_fsid(fs_devices);
			list_del(&fs_devices->fs_list);
			free_fs_devices(fs_devices);
		}
	}

	return ret;
}

static int btrfs_open_one_device(struct btrfs_fs_devices *fs_devices,
			struct btrfs_device *device, fmode_t flags,
			void *holder)
{
	struct request_queue *q;
	struct block_device *bdev;
	struct buffer_head *bh;
	struct btrfs_super_block *disk_super;
	u64 devid;
	int ret;

	if (device->bdev)
		return -EINVAL;
	if (!device->name)
		return -EINVAL;

	ret = btrfs_get_bdev_and_sb(device->name->str, flags, holder, 1,
				    &bdev, &bh);
	if (ret)
		return ret;

	disk_super = (struct btrfs_super_block *)bh->b_data;
	devid = btrfs_stack_device_id(&disk_super->dev_item);
	if (devid != device->devid)
		goto error_brelse;

	if (memcmp(device->uuid, disk_super->dev_item.uuid, BTRFS_UUID_SIZE))
		goto error_brelse;

	device->generation = btrfs_super_generation(disk_super);

	if (btrfs_super_flags(disk_super) & BTRFS_SUPER_FLAG_SEEDING) {
		if (btrfs_super_incompat_flags(disk_super) &
		    BTRFS_FEATURE_INCOMPAT_METADATA_UUID) {
			pr_err(
		"BTRFS: Invalid seeding and uuid-changed device detected\n");
			goto error_brelse;
		}

		clear_bit(BTRFS_DEV_STATE_WRITEABLE, &device->dev_state);
		fs_devices->seeding = true;
	} else {
		if (bdev_read_only(bdev))
			clear_bit(BTRFS_DEV_STATE_WRITEABLE, &device->dev_state);
		else
			set_bit(BTRFS_DEV_STATE_WRITEABLE, &device->dev_state);
	}

	q = bdev_get_queue(bdev);
	if (!blk_queue_nonrot(q))
		fs_devices->rotating = true;

	device->bdev = bdev;
	clear_bit(BTRFS_DEV_STATE_IN_FS_METADATA, &device->dev_state);
	device->mode = flags;

	fs_devices->open_devices++;
	if (test_bit(BTRFS_DEV_STATE_WRITEABLE, &device->dev_state) &&
	    device->devid != BTRFS_DEV_REPLACE_DEVID) {
		fs_devices->rw_devices++;
		list_add_tail(&device->dev_alloc_list, &fs_devices->alloc_list);
	}
	brelse(bh);

	return 0;

error_brelse:
	brelse(bh);
	blkdev_put(bdev, flags);

	return -EINVAL;
}

/*
 * Handle scanned device having its CHANGING_FSID_V2 flag set and the fs_devices
 * being created with a disk that has already completed its fsid change.
 */
static struct btrfs_fs_devices *find_fsid_inprogress(
					struct btrfs_super_block *disk_super)
{
	struct btrfs_fs_devices *fs_devices;

	list_for_each_entry(fs_devices, &fs_uuids, fs_list) {
		if (memcmp(fs_devices->metadata_uuid, fs_devices->fsid,
			   BTRFS_FSID_SIZE) != 0 &&
		    memcmp(fs_devices->metadata_uuid, disk_super->fsid,
			   BTRFS_FSID_SIZE) == 0 && !fs_devices->fsid_change) {
			return fs_devices;
		}
	}

	return NULL;
}


static struct btrfs_fs_devices *find_fsid_changed(
					struct btrfs_super_block *disk_super)
{
	struct btrfs_fs_devices *fs_devices;

	/*
	 * Handles the case where scanned device is part of an fs that had
	 * multiple successful changes of FSID but curently device didn't
	 * observe it. Meaning our fsid will be different than theirs.
	 */
	list_for_each_entry(fs_devices, &fs_uuids, fs_list) {
		if (memcmp(fs_devices->metadata_uuid, fs_devices->fsid,
			   BTRFS_FSID_SIZE) != 0 &&
		    memcmp(fs_devices->metadata_uuid, disk_super->metadata_uuid,
			   BTRFS_FSID_SIZE) == 0 &&
		    memcmp(fs_devices->fsid, disk_super->fsid,
			   BTRFS_FSID_SIZE) != 0) {
			return fs_devices;
		}
	}

	return NULL;
}
/*
 * Add new device to list of registered devices
 *
 * Returns:
 * device pointer which was just added or updated when successful
 * error pointer when failed
 */
static noinline struct btrfs_device *device_list_add(const char *path,
			   struct btrfs_super_block *disk_super,
			   bool *new_device_added)
{
	struct btrfs_device *device;
	struct btrfs_fs_devices *fs_devices = NULL;
	struct rcu_string *name;
	u64 found_transid = btrfs_super_generation(disk_super);
	u64 devid = btrfs_stack_device_id(&disk_super->dev_item);
	bool has_metadata_uuid = (btrfs_super_incompat_flags(disk_super) &
		BTRFS_FEATURE_INCOMPAT_METADATA_UUID);
	bool fsid_change_in_progress = (btrfs_super_flags(disk_super) &
					BTRFS_SUPER_FLAG_CHANGING_FSID_V2);

	if (fsid_change_in_progress) {
		if (!has_metadata_uuid) {
			/*
			 * When we have an image which has CHANGING_FSID_V2 set
			 * it might belong to either a filesystem which has
			 * disks with completed fsid change or it might belong
			 * to fs with no UUID changes in effect, handle both.
			 */
			fs_devices = find_fsid_inprogress(disk_super);
			if (!fs_devices)
				fs_devices = find_fsid(disk_super->fsid, NULL);
		} else {
			fs_devices = find_fsid_changed(disk_super);
		}
	} else if (has_metadata_uuid) {
		fs_devices = find_fsid(disk_super->fsid,
				       disk_super->metadata_uuid);
	} else {
		fs_devices = find_fsid(disk_super->fsid, NULL);
	}


	if (!fs_devices) {
		if (has_metadata_uuid)
			fs_devices = alloc_fs_devices(disk_super->fsid,
						      disk_super->metadata_uuid);
		else
			fs_devices = alloc_fs_devices(disk_super->fsid, NULL);

		if (IS_ERR(fs_devices))
			return ERR_CAST(fs_devices);

		fs_devices->fsid_change = fsid_change_in_progress;

		mutex_lock(&fs_devices->device_list_mutex);
		list_add(&fs_devices->fs_list, &fs_uuids);

		device = NULL;
	} else {
		mutex_lock(&fs_devices->device_list_mutex);
		device = btrfs_find_device(fs_devices, devid,
				disk_super->dev_item.uuid, NULL, false);

		/*
		 * If this disk has been pulled into an fs devices created by
		 * a device which had the CHANGING_FSID_V2 flag then replace the
		 * metadata_uuid/fsid values of the fs_devices.
		 */
		if (has_metadata_uuid && fs_devices->fsid_change &&
		    found_transid > fs_devices->latest_generation) {
			memcpy(fs_devices->fsid, disk_super->fsid,
					BTRFS_FSID_SIZE);
			memcpy(fs_devices->metadata_uuid,
					disk_super->metadata_uuid, BTRFS_FSID_SIZE);

			fs_devices->fsid_change = false;
		}
	}

	if (!device) {
		if (fs_devices->opened) {
			mutex_unlock(&fs_devices->device_list_mutex);
			return ERR_PTR(-EBUSY);
		}

		device = btrfs_alloc_device(NULL, &devid,
					    disk_super->dev_item.uuid);
		if (IS_ERR(device)) {
			mutex_unlock(&fs_devices->device_list_mutex);
			/* we can safely leave the fs_devices entry around */
			return device;
		}

		name = rcu_string_strdup(path, GFP_NOFS);
		if (!name) {
			btrfs_free_device(device);
			mutex_unlock(&fs_devices->device_list_mutex);
			return ERR_PTR(-ENOMEM);
		}
		rcu_assign_pointer(device->name, name);

		list_add_rcu(&device->dev_list, &fs_devices->devices);
		fs_devices->num_devices++;

		device->fs_devices = fs_devices;
		*new_device_added = true;

		if (disk_super->label[0])
			pr_info(
	"BTRFS: device label %s devid %llu transid %llu %s scanned by %s (%d)\n",
				disk_super->label, devid, found_transid, path,
				current->comm, task_pid_nr(current));
		else
			pr_info(
	"BTRFS: device fsid %pU devid %llu transid %llu %s scanned by %s (%d)\n",
				disk_super->fsid, devid, found_transid, path,
				current->comm, task_pid_nr(current));

	} else if (!device->name || strcmp(device->name->str, path)) {
		/*
		 * When FS is already mounted.
		 * 1. If you are here and if the device->name is NULL that
		 *    means this device was missing at time of FS mount.
		 * 2. If you are here and if the device->name is different
		 *    from 'path' that means either
		 *      a. The same device disappeared and reappeared with
		 *         different name. or
		 *      b. The missing-disk-which-was-replaced, has
		 *         reappeared now.
		 *
		 * We must allow 1 and 2a above. But 2b would be a spurious
		 * and unintentional.
		 *
		 * Further in case of 1 and 2a above, the disk at 'path'
		 * would have missed some transaction when it was away and
		 * in case of 2a the stale bdev has to be updated as well.
		 * 2b must not be allowed at all time.
		 */

		/*
		 * For now, we do allow update to btrfs_fs_device through the
		 * btrfs dev scan cli after FS has been mounted.  We're still
		 * tracking a problem where systems fail mount by subvolume id
		 * when we reject replacement on a mounted FS.
		 */
		if (!fs_devices->opened && found_transid < device->generation) {
			/*
			 * That is if the FS is _not_ mounted and if you
			 * are here, that means there is more than one
			 * disk with same uuid and devid.We keep the one
			 * with larger generation number or the last-in if
			 * generation are equal.
			 */
			mutex_unlock(&fs_devices->device_list_mutex);
			return ERR_PTR(-EEXIST);
		}

		/*
		 * We are going to replace the device path for a given devid,
		 * make sure it's the same device if the device is mounted
		 */
		if (device->bdev) {
			struct block_device *path_bdev;

			path_bdev = lookup_bdev(path);
			if (IS_ERR(path_bdev)) {
				mutex_unlock(&fs_devices->device_list_mutex);
				return ERR_CAST(path_bdev);
			}

			if (device->bdev != path_bdev) {
				bdput(path_bdev);
				mutex_unlock(&fs_devices->device_list_mutex);
				btrfs_warn_in_rcu(device->fs_info,
			"duplicate device fsid:devid for %pU:%llu old:%s new:%s",
					disk_super->fsid, devid,
					rcu_str_deref(device->name), path);
				return ERR_PTR(-EEXIST);
			}
			bdput(path_bdev);
			btrfs_info_in_rcu(device->fs_info,
				"device fsid %pU devid %llu moved old:%s new:%s",
				disk_super->fsid, devid,
				rcu_str_deref(device->name), path);
		}

		name = rcu_string_strdup(path, GFP_NOFS);
		if (!name) {
			mutex_unlock(&fs_devices->device_list_mutex);
			return ERR_PTR(-ENOMEM);
		}
		rcu_string_free(device->name);
		rcu_assign_pointer(device->name, name);
		if (test_bit(BTRFS_DEV_STATE_MISSING, &device->dev_state)) {
			fs_devices->missing_devices--;
			clear_bit(BTRFS_DEV_STATE_MISSING, &device->dev_state);
		}
	}

	/*
	 * Unmount does not free the btrfs_device struct but would zero
	 * generation along with most of the other members. So just update
	 * it back. We need it to pick the disk with largest generation
	 * (as above).
	 */
	if (!fs_devices->opened) {
		device->generation = found_transid;
		fs_devices->latest_generation = max_t(u64, found_transid,
						fs_devices->latest_generation);
	}

	fs_devices->total_devices = btrfs_super_num_devices(disk_super);

	mutex_unlock(&fs_devices->device_list_mutex);
	return device;
}

static struct btrfs_fs_devices *clone_fs_devices(struct btrfs_fs_devices *orig)
{
	struct btrfs_fs_devices *fs_devices;
	struct btrfs_device *device;
	struct btrfs_device *orig_dev;
	int ret = 0;

	fs_devices = alloc_fs_devices(orig->fsid, NULL);
	if (IS_ERR(fs_devices))
		return fs_devices;

	mutex_lock(&orig->device_list_mutex);
	fs_devices->total_devices = orig->total_devices;

	list_for_each_entry(orig_dev, &orig->devices, dev_list) {
		struct rcu_string *name;

		device = btrfs_alloc_device(NULL, &orig_dev->devid,
					    orig_dev->uuid);
		if (IS_ERR(device)) {
			ret = PTR_ERR(device);
			goto error;
		}

		/*
		 * This is ok to do without rcu read locked because we hold the
		 * uuid mutex so nothing we touch in here is going to disappear.
		 */
		if (orig_dev->name) {
			name = rcu_string_strdup(orig_dev->name->str,
					GFP_KERNEL);
			if (!name) {
				btrfs_free_device(device);
				ret = -ENOMEM;
				goto error;
			}
			rcu_assign_pointer(device->name, name);
		}

		list_add(&device->dev_list, &fs_devices->devices);
		device->fs_devices = fs_devices;
		fs_devices->num_devices++;
	}
	mutex_unlock(&orig->device_list_mutex);
	return fs_devices;
error:
	mutex_unlock(&orig->device_list_mutex);
	free_fs_devices(fs_devices);
	return ERR_PTR(ret);
}

/*
 * After we have read the system tree and know devids belonging to
 * this filesystem, remove the device which does not belong there.
 */
void btrfs_free_extra_devids(struct btrfs_fs_devices *fs_devices, int step)
{
	struct btrfs_device *device, *next;
	struct btrfs_device *latest_dev = NULL;

	mutex_lock(&uuid_mutex);
again:
	/* This is the initialized path, it is safe to release the devices. */
	list_for_each_entry_safe(device, next, &fs_devices->devices, dev_list) {
		if (test_bit(BTRFS_DEV_STATE_IN_FS_METADATA,
							&device->dev_state)) {
			if (!test_bit(BTRFS_DEV_STATE_REPLACE_TGT,
			     &device->dev_state) &&
			     (!latest_dev ||
			      device->generation > latest_dev->generation)) {
				latest_dev = device;
			}
			continue;
		}

		if (device->devid == BTRFS_DEV_REPLACE_DEVID) {
			/*
			 * In the first step, keep the device which has
			 * the correct fsid and the devid that is used
			 * for the dev_replace procedure.
			 * In the second step, the dev_replace state is
			 * read from the device tree and it is known
			 * whether the procedure is really active or
			 * not, which means whether this device is
			 * used or whether it should be removed.
			 */
			if (step == 0 || test_bit(BTRFS_DEV_STATE_REPLACE_TGT,
						  &device->dev_state)) {
				continue;
			}
		}
		if (device->bdev) {
			blkdev_put(device->bdev, device->mode);
			device->bdev = NULL;
			fs_devices->open_devices--;
		}
		if (test_bit(BTRFS_DEV_STATE_WRITEABLE, &device->dev_state)) {
			list_del_init(&device->dev_alloc_list);
			clear_bit(BTRFS_DEV_STATE_WRITEABLE, &device->dev_state);
			if (!test_bit(BTRFS_DEV_STATE_REPLACE_TGT,
				      &device->dev_state))
				fs_devices->rw_devices--;
		}
		list_del_init(&device->dev_list);
		fs_devices->num_devices--;
		btrfs_free_device(device);
	}

	if (fs_devices->seed) {
		fs_devices = fs_devices->seed;
		goto again;
	}

	fs_devices->latest_bdev = latest_dev->bdev;

	mutex_unlock(&uuid_mutex);
}

static void btrfs_close_bdev(struct btrfs_device *device)
{
	if (!device->bdev)
		return;

	if (test_bit(BTRFS_DEV_STATE_WRITEABLE, &device->dev_state)) {
		sync_blockdev(device->bdev);
		invalidate_bdev(device->bdev);
	}

	blkdev_put(device->bdev, device->mode);
}

static void btrfs_close_one_device(struct btrfs_device *device)
{
	struct btrfs_fs_devices *fs_devices = device->fs_devices;
	struct btrfs_device *new_device;
	struct rcu_string *name;

	if (device->bdev)
		fs_devices->open_devices--;

	if (test_bit(BTRFS_DEV_STATE_WRITEABLE, &device->dev_state) &&
	    device->devid != BTRFS_DEV_REPLACE_DEVID) {
		list_del_init(&device->dev_alloc_list);
		fs_devices->rw_devices--;
	}

	if (test_bit(BTRFS_DEV_STATE_MISSING, &device->dev_state))
		fs_devices->missing_devices--;

	btrfs_close_bdev(device);

	new_device = btrfs_alloc_device(NULL, &device->devid,
					device->uuid);
	BUG_ON(IS_ERR(new_device)); /* -ENOMEM */

	/* Safe because we are under uuid_mutex */
	if (device->name) {
		name = rcu_string_strdup(device->name->str, GFP_NOFS);
		BUG_ON(!name); /* -ENOMEM */
		rcu_assign_pointer(new_device->name, name);
	}

	list_replace_rcu(&device->dev_list, &new_device->dev_list);
	new_device->fs_devices = device->fs_devices;

	synchronize_rcu();
	btrfs_free_device(device);
}

static int close_fs_devices(struct btrfs_fs_devices *fs_devices)
{
	struct btrfs_device *device, *tmp;

	if (--fs_devices->opened > 0)
		return 0;

	mutex_lock(&fs_devices->device_list_mutex);
	list_for_each_entry_safe(device, tmp, &fs_devices->devices, dev_list) {
		btrfs_close_one_device(device);
	}
	mutex_unlock(&fs_devices->device_list_mutex);

	WARN_ON(fs_devices->open_devices);
	WARN_ON(fs_devices->rw_devices);
	fs_devices->opened = 0;
	fs_devices->seeding = false;

	return 0;
}

int btrfs_close_devices(struct btrfs_fs_devices *fs_devices)
{
	struct btrfs_fs_devices *seed_devices = NULL;
	int ret;

	mutex_lock(&uuid_mutex);
	ret = close_fs_devices(fs_devices);
	if (!fs_devices->opened) {
		seed_devices = fs_devices->seed;
		fs_devices->seed = NULL;
	}
	mutex_unlock(&uuid_mutex);

	while (seed_devices) {
		fs_devices = seed_devices;
		seed_devices = fs_devices->seed;
		close_fs_devices(fs_devices);
		free_fs_devices(fs_devices);
	}
	return ret;
}

static int open_fs_devices(struct btrfs_fs_devices *fs_devices,
				fmode_t flags, void *holder)
{
	struct btrfs_device *device;
	struct btrfs_device *latest_dev = NULL;
	int ret = 0;

	flags |= FMODE_EXCL;

	list_for_each_entry(device, &fs_devices->devices, dev_list) {
		/* Just open everything we can; ignore failures here */
		if (btrfs_open_one_device(fs_devices, device, flags, holder))
			continue;

		if (!latest_dev ||
		    device->generation > latest_dev->generation)
			latest_dev = device;
	}
	if (fs_devices->open_devices == 0) {
		ret = -EINVAL;
		goto out;
	}
	fs_devices->opened = 1;
	fs_devices->latest_bdev = latest_dev->bdev;
	fs_devices->total_rw_bytes = 0;
out:
	return ret;
}

static int devid_cmp(void *priv, struct list_head *a, struct list_head *b)
{
	struct btrfs_device *dev1, *dev2;

	dev1 = list_entry(a, struct btrfs_device, dev_list);
	dev2 = list_entry(b, struct btrfs_device, dev_list);

	if (dev1->devid < dev2->devid)
		return -1;
	else if (dev1->devid > dev2->devid)
		return 1;
	return 0;
}

int btrfs_open_devices(struct btrfs_fs_devices *fs_devices,
		       fmode_t flags, void *holder)
{
	int ret;

	lockdep_assert_held(&uuid_mutex);

	mutex_lock(&fs_devices->device_list_mutex);
	if (fs_devices->opened) {
		fs_devices->opened++;
		ret = 0;
	} else {
		list_sort(NULL, &fs_devices->devices, devid_cmp);
		ret = open_fs_devices(fs_devices, flags, holder);
	}
	mutex_unlock(&fs_devices->device_list_mutex);

	return ret;
}

static void btrfs_release_disk_super(struct page *page)
{
	kunmap(page);
	put_page(page);
}

static int btrfs_read_disk_super(struct block_device *bdev, u64 bytenr,
				 struct page **page,
				 struct btrfs_super_block **disk_super)
{
	void *p;
	pgoff_t index;

	/* make sure our super fits in the device */
	if (bytenr + PAGE_SIZE >= i_size_read(bdev->bd_inode))
		return 1;

	/* make sure our super fits in the page */
	if (sizeof(**disk_super) > PAGE_SIZE)
		return 1;

	/* make sure our super doesn't straddle pages on disk */
	index = bytenr >> PAGE_SHIFT;
	if ((bytenr + sizeof(**disk_super) - 1) >> PAGE_SHIFT != index)
		return 1;

	/* pull in the page with our super */
	*page = read_cache_page_gfp(bdev->bd_inode->i_mapping,
				   index, GFP_KERNEL);

	if (IS_ERR_OR_NULL(*page))
		return 1;

	p = kmap(*page);

	/* align our pointer to the offset of the super block */
	*disk_super = p + offset_in_page(bytenr);

	if (btrfs_super_bytenr(*disk_super) != bytenr ||
	    btrfs_super_magic(*disk_super) != BTRFS_MAGIC) {
		btrfs_release_disk_super(*page);
		return 1;
	}

	if ((*disk_super)->label[0] &&
		(*disk_super)->label[BTRFS_LABEL_SIZE - 1])
		(*disk_super)->label[BTRFS_LABEL_SIZE - 1] = '\0';

	return 0;
}

int btrfs_forget_devices(const char *path)
{
	int ret;

	mutex_lock(&uuid_mutex);
	ret = btrfs_free_stale_devices(strlen(path) ? path : NULL, NULL);
	mutex_unlock(&uuid_mutex);

	return ret;
}

/*
 * Look for a btrfs signature on a device. This may be called out of the mount path
 * and we are not allowed to call set_blocksize during the scan. The superblock
 * is read via pagecache
 */
struct btrfs_device *btrfs_scan_one_device(const char *path, fmode_t flags,
					   void *holder)
{
	struct btrfs_super_block *disk_super;
	bool new_device_added = false;
	struct btrfs_device *device = NULL;
	struct block_device *bdev;
	struct page *page;
	u64 bytenr;

	lockdep_assert_held(&uuid_mutex);

	/*
	 * we would like to check all the supers, but that would make
	 * a btrfs mount succeed after a mkfs from a different FS.
	 * So, we need to add a special mount option to scan for
	 * later supers, using BTRFS_SUPER_MIRROR_MAX instead
	 */
	bytenr = btrfs_sb_offset(0);
	flags |= FMODE_EXCL;

	bdev = blkdev_get_by_path(path, flags, holder);
	if (IS_ERR(bdev))
		return ERR_CAST(bdev);

	if (btrfs_read_disk_super(bdev, bytenr, &page, &disk_super)) {
		device = ERR_PTR(-EINVAL);
		goto error_bdev_put;
	}

	device = device_list_add(path, disk_super, &new_device_added);
	if (!IS_ERR(device)) {
		if (new_device_added)
			btrfs_free_stale_devices(path, device);
	}

	btrfs_release_disk_super(page);

error_bdev_put:
	blkdev_put(bdev, flags);

	return device;
}

/*
 * Try to find a chunk that intersects [start, start + len] range and when one
 * such is found, record the end of it in *start
 */
static bool contains_pending_extent(struct btrfs_device *device, u64 *start,
				    u64 len)
{
	u64 physical_start, physical_end;

	lockdep_assert_held(&device->fs_info->chunk_mutex);

	if (!find_first_extent_bit(&device->alloc_state, *start,
				   &physical_start, &physical_end,
				   CHUNK_ALLOCATED, NULL)) {

		if (in_range(physical_start, *start, len) ||
		    in_range(*start, physical_start,
			     physical_end - physical_start)) {
			*start = physical_end + 1;
			return true;
		}
	}
	return false;
}


/*
 * find_free_dev_extent_start - find free space in the specified device
 * @device:	  the device which we search the free space in
 * @num_bytes:	  the size of the free space that we need
 * @search_start: the position from which to begin the search
 * @start:	  store the start of the free space.
 * @len:	  the size of the free space. that we find, or the size
 *		  of the max free space if we don't find suitable free space
 *
 * this uses a pretty simple search, the expectation is that it is
 * called very infrequently and that a given device has a small number
 * of extents
 *
 * @start is used to store the start of the free space if we find. But if we
 * don't find suitable free space, it will be used to store the start position
 * of the max free space.
 *
 * @len is used to store the size of the free space that we find.
 * But if we don't find suitable free space, it is used to store the size of
 * the max free space.
 *
 * NOTE: This function will search *commit* root of device tree, and does extra
 * check to ensure dev extents are not double allocated.
 * This makes the function safe to allocate dev extents but may not report
 * correct usable device space, as device extent freed in current transaction
 * is not reported as avaiable.
 */
static int find_free_dev_extent_start(struct btrfs_device *device,
				u64 num_bytes, u64 search_start, u64 *start,
				u64 *len)
{
	struct btrfs_fs_info *fs_info = device->fs_info;
	struct btrfs_root *root = fs_info->dev_root;
	struct btrfs_key key;
	struct btrfs_dev_extent *dev_extent;
	struct btrfs_path *path;
	u64 hole_size;
	u64 max_hole_start;
	u64 max_hole_size;
	u64 extent_end;
	u64 search_end = device->total_bytes;
	int ret;
	int slot;
	struct extent_buffer *l;

	/*
	 * We don't want to overwrite the superblock on the drive nor any area
	 * used by the boot loader (grub for example), so we make sure to start
	 * at an offset of at least 1MB.
	 */
	search_start = max_t(u64, search_start, SZ_1M);

	path = btrfs_alloc_path();
	if (!path)
		return -ENOMEM;

	max_hole_start = search_start;
	max_hole_size = 0;

again:
	if (search_start >= search_end ||
		test_bit(BTRFS_DEV_STATE_REPLACE_TGT, &device->dev_state)) {
		ret = -ENOSPC;
		goto out;
	}

	path->reada = READA_FORWARD;
	path->search_commit_root = 1;
	path->skip_locking = 1;

	key.objectid = device->devid;
	key.offset = search_start;
	key.type = BTRFS_DEV_EXTENT_KEY;

	ret = btrfs_search_slot(NULL, root, &key, path, 0, 0);
	if (ret < 0)
		goto out;
	if (ret > 0) {
		ret = btrfs_previous_item(root, path, key.objectid, key.type);
		if (ret < 0)
			goto out;
	}

	while (1) {
		l = path->nodes[0];
		slot = path->slots[0];
		if (slot >= btrfs_header_nritems(l)) {
			ret = btrfs_next_leaf(root, path);
			if (ret == 0)
				continue;
			if (ret < 0)
				goto out;

			break;
		}
		btrfs_item_key_to_cpu(l, &key, slot);

		if (key.objectid < device->devid)
			goto next;

		if (key.objectid > device->devid)
			break;

		if (key.type != BTRFS_DEV_EXTENT_KEY)
			goto next;

		if (key.offset > search_start) {
			hole_size = key.offset - search_start;

			/*
			 * Have to check before we set max_hole_start, otherwise
			 * we could end up sending back this offset anyway.
			 */
			if (contains_pending_extent(device, &search_start,
						    hole_size)) {
				if (key.offset >= search_start)
					hole_size = key.offset - search_start;
				else
					hole_size = 0;
			}

			if (hole_size > max_hole_size) {
				max_hole_start = search_start;
				max_hole_size = hole_size;
			}

			/*
			 * If this free space is greater than which we need,
			 * it must be the max free space that we have found
			 * until now, so max_hole_start must point to the start
			 * of this free space and the length of this free space
			 * is stored in max_hole_size. Thus, we return
			 * max_hole_start and max_hole_size and go back to the
			 * caller.
			 */
			if (hole_size >= num_bytes) {
				ret = 0;
				goto out;
			}
		}

		dev_extent = btrfs_item_ptr(l, slot, struct btrfs_dev_extent);
		extent_end = key.offset + btrfs_dev_extent_length(l,
								  dev_extent);
		if (extent_end > search_start)
			search_start = extent_end;
next:
		path->slots[0]++;
		cond_resched();
	}

	/*
	 * At this point, search_start should be the end of
	 * allocated dev extents, and when shrinking the device,
	 * search_end may be smaller than search_start.
	 */
	if (search_end > search_start) {
		hole_size = search_end - search_start;

		if (contains_pending_extent(device, &search_start, hole_size)) {
			btrfs_release_path(path);
			goto again;
		}

		if (hole_size > max_hole_size) {
			max_hole_start = search_start;
			max_hole_size = hole_size;
		}
	}

	/* See above. */
	if (max_hole_size < num_bytes)
		ret = -ENOSPC;
	else
		ret = 0;

out:
	btrfs_free_path(path);
	*start = max_hole_start;
	if (len)
		*len = max_hole_size;
	return ret;
}

int find_free_dev_extent(struct btrfs_device *device, u64 num_bytes,
			 u64 *start, u64 *len)
{
	/* FIXME use last free of some kind */
	return find_free_dev_extent_start(device, num_bytes, 0, start, len);
}

static int btrfs_free_dev_extent(struct btrfs_trans_handle *trans,
			  struct btrfs_device *device,
			  u64 start, u64 *dev_extent_len)
{
	struct btrfs_fs_info *fs_info = device->fs_info;
	struct btrfs_root *root = fs_info->dev_root;
	int ret;
	struct btrfs_path *path;
	struct btrfs_key key;
	struct btrfs_key found_key;
	struct extent_buffer *leaf = NULL;
	struct btrfs_dev_extent *extent = NULL;

	path = btrfs_alloc_path();
	if (!path)
		return -ENOMEM;

	key.objectid = device->devid;
	key.offset = start;
	key.type = BTRFS_DEV_EXTENT_KEY;
again:
	ret = btrfs_search_slot(trans, root, &key, path, -1, 1);
	if (ret > 0) {
		ret = btrfs_previous_item(root, path, key.objectid,
					  BTRFS_DEV_EXTENT_KEY);
		if (ret)
			goto out;
		leaf = path->nodes[0];
		btrfs_item_key_to_cpu(leaf, &found_key, path->slots[0]);
		extent = btrfs_item_ptr(leaf, path->slots[0],
					struct btrfs_dev_extent);
		BUG_ON(found_key.offset > start || found_key.offset +
		       btrfs_dev_extent_length(leaf, extent) < start);
		key = found_key;
		btrfs_release_path(path);
		goto again;
	} else if (ret == 0) {
		leaf = path->nodes[0];
		extent = btrfs_item_ptr(leaf, path->slots[0],
					struct btrfs_dev_extent);
	} else {
		btrfs_handle_fs_error(fs_info, ret, "Slot search failed");
		goto out;
	}

	*dev_extent_len = btrfs_dev_extent_length(leaf, extent);

	ret = btrfs_del_item(trans, root, path);
	if (ret) {
		btrfs_handle_fs_error(fs_info, ret,
				      "Failed to remove dev extent item");
	} else {
		set_bit(BTRFS_TRANS_HAVE_FREE_BGS, &trans->transaction->flags);
	}
out:
	btrfs_free_path(path);
	return ret;
}

static int btrfs_alloc_dev_extent(struct btrfs_trans_handle *trans,
				  struct btrfs_device *device,
				  u64 chunk_offset, u64 start, u64 num_bytes)
{
	int ret;
	struct btrfs_path *path;
	struct btrfs_fs_info *fs_info = device->fs_info;
	struct btrfs_root *root = fs_info->dev_root;
	struct btrfs_dev_extent *extent;
	struct extent_buffer *leaf;
	struct btrfs_key key;

	WARN_ON(!test_bit(BTRFS_DEV_STATE_IN_FS_METADATA, &device->dev_state));
	WARN_ON(test_bit(BTRFS_DEV_STATE_REPLACE_TGT, &device->dev_state));
	path = btrfs_alloc_path();
	if (!path)
		return -ENOMEM;

	key.objectid = device->devid;
	key.offset = start;
	key.type = BTRFS_DEV_EXTENT_KEY;
	ret = btrfs_insert_empty_item(trans, root, path, &key,
				      sizeof(*extent));
	if (ret)
		goto out;

	leaf = path->nodes[0];
	extent = btrfs_item_ptr(leaf, path->slots[0],
				struct btrfs_dev_extent);
	btrfs_set_dev_extent_chunk_tree(leaf, extent,
					BTRFS_CHUNK_TREE_OBJECTID);
	btrfs_set_dev_extent_chunk_objectid(leaf, extent,
					    BTRFS_FIRST_CHUNK_TREE_OBJECTID);
	btrfs_set_dev_extent_chunk_offset(leaf, extent, chunk_offset);

	btrfs_set_dev_extent_length(leaf, extent, num_bytes);
	btrfs_mark_buffer_dirty(leaf);
out:
	btrfs_free_path(path);
	return ret;
}

static u64 find_next_chunk(struct btrfs_fs_info *fs_info)
{
	struct extent_map_tree *em_tree;
	struct extent_map *em;
	struct rb_node *n;
	u64 ret = 0;

	em_tree = &fs_info->mapping_tree;
	read_lock(&em_tree->lock);
	n = rb_last(&em_tree->map.rb_root);
	if (n) {
		em = rb_entry(n, struct extent_map, rb_node);
		ret = em->start + em->len;
	}
	read_unlock(&em_tree->lock);

	return ret;
}

static noinline int find_next_devid(struct btrfs_fs_info *fs_info,
				    u64 *devid_ret)
{
	int ret;
	struct btrfs_key key;
	struct btrfs_key found_key;
	struct btrfs_path *path;

	path = btrfs_alloc_path();
	if (!path)
		return -ENOMEM;

	key.objectid = BTRFS_DEV_ITEMS_OBJECTID;
	key.type = BTRFS_DEV_ITEM_KEY;
	key.offset = (u64)-1;

	ret = btrfs_search_slot(NULL, fs_info->chunk_root, &key, path, 0, 0);
	if (ret < 0)
		goto error;

	if (ret == 0) {
		/* Corruption */
		btrfs_err(fs_info, "corrupted chunk tree devid -1 matched");
		ret = -EUCLEAN;
		goto error;
	}

	ret = btrfs_previous_item(fs_info->chunk_root, path,
				  BTRFS_DEV_ITEMS_OBJECTID,
				  BTRFS_DEV_ITEM_KEY);
	if (ret) {
		*devid_ret = 1;
	} else {
		btrfs_item_key_to_cpu(path->nodes[0], &found_key,
				      path->slots[0]);
		*devid_ret = found_key.offset + 1;
	}
	ret = 0;
error:
	btrfs_free_path(path);
	return ret;
}

/*
 * the device information is stored in the chunk root
 * the btrfs_device struct should be fully filled in
 */
static int btrfs_add_dev_item(struct btrfs_trans_handle *trans,
			    struct btrfs_device *device)
{
	int ret;
	struct btrfs_path *path;
	struct btrfs_dev_item *dev_item;
	struct extent_buffer *leaf;
	struct btrfs_key key;
	unsigned long ptr;

	path = btrfs_alloc_path();
	if (!path)
		return -ENOMEM;

	key.objectid = BTRFS_DEV_ITEMS_OBJECTID;
	key.type = BTRFS_DEV_ITEM_KEY;
	key.offset = device->devid;

	ret = btrfs_insert_empty_item(trans, trans->fs_info->chunk_root, path,
				      &key, sizeof(*dev_item));
	if (ret)
		goto out;

	leaf = path->nodes[0];
	dev_item = btrfs_item_ptr(leaf, path->slots[0], struct btrfs_dev_item);

	btrfs_set_device_id(leaf, dev_item, device->devid);
	btrfs_set_device_generation(leaf, dev_item, 0);
	btrfs_set_device_type(leaf, dev_item, device->type);
	btrfs_set_device_io_align(leaf, dev_item, device->io_align);
	btrfs_set_device_io_width(leaf, dev_item, device->io_width);
	btrfs_set_device_sector_size(leaf, dev_item, device->sector_size);
	btrfs_set_device_total_bytes(leaf, dev_item,
				     btrfs_device_get_disk_total_bytes(device));
	btrfs_set_device_bytes_used(leaf, dev_item,
				    btrfs_device_get_bytes_used(device));
	btrfs_set_device_group(leaf, dev_item, 0);
	btrfs_set_device_seek_speed(leaf, dev_item, 0);
	btrfs_set_device_bandwidth(leaf, dev_item, 0);
	btrfs_set_device_start_offset(leaf, dev_item, 0);

	ptr = btrfs_device_uuid(dev_item);
	write_extent_buffer(leaf, device->uuid, ptr, BTRFS_UUID_SIZE);
	ptr = btrfs_device_fsid(dev_item);
	write_extent_buffer(leaf, trans->fs_info->fs_devices->metadata_uuid,
			    ptr, BTRFS_FSID_SIZE);
	btrfs_mark_buffer_dirty(leaf);

	ret = 0;
out:
	btrfs_free_path(path);
	return ret;
}

/*
 * Function to update ctime/mtime for a given device path.
 * Mainly used for ctime/mtime based probe like libblkid.
 */
static void update_dev_time(const char *path_name)
{
	struct file *filp;

	filp = filp_open(path_name, O_RDWR, 0);
	if (IS_ERR(filp))
		return;
	file_update_time(filp);
	filp_close(filp, NULL);
}

static int btrfs_rm_dev_item(struct btrfs_device *device)
{
	struct btrfs_root *root = device->fs_info->chunk_root;
	int ret;
	struct btrfs_path *path;
	struct btrfs_key key;
	struct btrfs_trans_handle *trans;

	path = btrfs_alloc_path();
	if (!path)
		return -ENOMEM;

	trans = btrfs_start_transaction(root, 0);
	if (IS_ERR(trans)) {
		btrfs_free_path(path);
		return PTR_ERR(trans);
	}
	key.objectid = BTRFS_DEV_ITEMS_OBJECTID;
	key.type = BTRFS_DEV_ITEM_KEY;
	key.offset = device->devid;

	ret = btrfs_search_slot(trans, root, &key, path, -1, 1);
	if (ret) {
		if (ret > 0)
			ret = -ENOENT;
		btrfs_abort_transaction(trans, ret);
		btrfs_end_transaction(trans);
		goto out;
	}

	ret = btrfs_del_item(trans, root, path);
	if (ret) {
		btrfs_abort_transaction(trans, ret);
		btrfs_end_transaction(trans);
	}

out:
	btrfs_free_path(path);
	if (!ret)
		ret = btrfs_commit_transaction(trans);
	return ret;
}

/*
 * Verify that @num_devices satisfies the RAID profile constraints in the whole
 * filesystem. It's up to the caller to adjust that number regarding eg. device
 * replace.
 */
static int btrfs_check_raid_min_devices(struct btrfs_fs_info *fs_info,
		u64 num_devices)
{
	u64 all_avail;
	unsigned seq;
	int i;

	do {
		seq = read_seqbegin(&fs_info->profiles_lock);

		all_avail = fs_info->avail_data_alloc_bits |
			    fs_info->avail_system_alloc_bits |
			    fs_info->avail_metadata_alloc_bits;
	} while (read_seqretry(&fs_info->profiles_lock, seq));

	for (i = 0; i < BTRFS_NR_RAID_TYPES; i++) {
		if (!(all_avail & btrfs_raid_array[i].bg_flag))
			continue;

		if (num_devices < btrfs_raid_array[i].devs_min) {
			int ret = btrfs_raid_array[i].mindev_error;

			if (ret)
				return ret;
		}
	}

	return 0;
}

static struct btrfs_device * btrfs_find_next_active_device(
		struct btrfs_fs_devices *fs_devs, struct btrfs_device *device)
{
	struct btrfs_device *next_device;

	list_for_each_entry(next_device, &fs_devs->devices, dev_list) {
		if (next_device != device &&
		    !test_bit(BTRFS_DEV_STATE_MISSING, &next_device->dev_state)
		    && next_device->bdev)
			return next_device;
	}

	return NULL;
}

/*
 * Helper function to check if the given device is part of s_bdev / latest_bdev
 * and replace it with the provided or the next active device, in the context
 * where this function called, there should be always be another device (or
 * this_dev) which is active.
 */
void __cold btrfs_assign_next_active_device(struct btrfs_device *device,
				     struct btrfs_device *this_dev)
{
	struct btrfs_fs_info *fs_info = device->fs_info;
	struct btrfs_device *next_device;

	if (this_dev)
		next_device = this_dev;
	else
		next_device = btrfs_find_next_active_device(fs_info->fs_devices,
								device);
	ASSERT(next_device);

	if (fs_info->sb->s_bdev &&
			(fs_info->sb->s_bdev == device->bdev))
		fs_info->sb->s_bdev = next_device->bdev;

	if (fs_info->fs_devices->latest_bdev == device->bdev)
		fs_info->fs_devices->latest_bdev = next_device->bdev;
}

/*
 * Return btrfs_fs_devices::num_devices excluding the device that's being
 * currently replaced.
 */
static u64 btrfs_num_devices(struct btrfs_fs_info *fs_info)
{
	u64 num_devices = fs_info->fs_devices->num_devices;

	down_read(&fs_info->dev_replace.rwsem);
	if (btrfs_dev_replace_is_ongoing(&fs_info->dev_replace)) {
		ASSERT(num_devices > 1);
		num_devices--;
	}
	up_read(&fs_info->dev_replace.rwsem);

	return num_devices;
}

int btrfs_rm_device(struct btrfs_fs_info *fs_info, const char *device_path,
		u64 devid)
{
	struct btrfs_device *device;
	struct btrfs_fs_devices *cur_devices;
	struct btrfs_fs_devices *fs_devices = fs_info->fs_devices;
	u64 num_devices;
	int ret = 0;

	mutex_lock(&uuid_mutex);

	num_devices = btrfs_num_devices(fs_info);

	ret = btrfs_check_raid_min_devices(fs_info, num_devices - 1);
	if (ret)
		goto out;

	device = btrfs_find_device_by_devspec(fs_info, devid, device_path);

	if (IS_ERR(device)) {
		if (PTR_ERR(device) == -ENOENT &&
		    strcmp(device_path, "missing") == 0)
			ret = BTRFS_ERROR_DEV_MISSING_NOT_FOUND;
		else
			ret = PTR_ERR(device);
		goto out;
	}

	if (btrfs_pinned_by_swapfile(fs_info, device)) {
		btrfs_warn_in_rcu(fs_info,
		  "cannot remove device %s (devid %llu) due to active swapfile",
				  rcu_str_deref(device->name), device->devid);
		ret = -ETXTBSY;
		goto out;
	}

	if (test_bit(BTRFS_DEV_STATE_REPLACE_TGT, &device->dev_state)) {
		ret = BTRFS_ERROR_DEV_TGT_REPLACE;
		goto out;
	}

	if (test_bit(BTRFS_DEV_STATE_WRITEABLE, &device->dev_state) &&
	    fs_info->fs_devices->rw_devices == 1) {
		ret = BTRFS_ERROR_DEV_ONLY_WRITABLE;
		goto out;
	}

	if (test_bit(BTRFS_DEV_STATE_WRITEABLE, &device->dev_state)) {
		mutex_lock(&fs_info->chunk_mutex);
		list_del_init(&device->dev_alloc_list);
		device->fs_devices->rw_devices--;
		mutex_unlock(&fs_info->chunk_mutex);
	}

	mutex_unlock(&uuid_mutex);
	ret = btrfs_shrink_device(device, 0);
	mutex_lock(&uuid_mutex);
	if (ret)
		goto error_undo;

	/*
	 * TODO: the superblock still includes this device in its num_devices
	 * counter although write_all_supers() is not locked out. This
	 * could give a filesystem state which requires a degraded mount.
	 */
	ret = btrfs_rm_dev_item(device);
	if (ret)
		goto error_undo;

	clear_bit(BTRFS_DEV_STATE_IN_FS_METADATA, &device->dev_state);
	btrfs_scrub_cancel_dev(device);

	/*
	 * the device list mutex makes sure that we don't change
	 * the device list while someone else is writing out all
	 * the device supers. Whoever is writing all supers, should
	 * lock the device list mutex before getting the number of
	 * devices in the super block (super_copy). Conversely,
	 * whoever updates the number of devices in the super block
	 * (super_copy) should hold the device list mutex.
	 */

	/*
	 * In normal cases the cur_devices == fs_devices. But in case
	 * of deleting a seed device, the cur_devices should point to
	 * its own fs_devices listed under the fs_devices->seed.
	 */
	cur_devices = device->fs_devices;
	mutex_lock(&fs_devices->device_list_mutex);
	list_del_rcu(&device->dev_list);

	cur_devices->num_devices--;
	cur_devices->total_devices--;
	/* Update total_devices of the parent fs_devices if it's seed */
	if (cur_devices != fs_devices)
		fs_devices->total_devices--;

	if (test_bit(BTRFS_DEV_STATE_MISSING, &device->dev_state))
		cur_devices->missing_devices--;

	btrfs_assign_next_active_device(device, NULL);

	if (device->bdev) {
		cur_devices->open_devices--;
		/* remove sysfs entry */
		btrfs_sysfs_rm_device_link(fs_devices, device);
	}

	num_devices = btrfs_super_num_devices(fs_info->super_copy) - 1;
	btrfs_set_super_num_devices(fs_info->super_copy, num_devices);
	mutex_unlock(&fs_devices->device_list_mutex);

	/*
	 * at this point, the device is zero sized and detached from
	 * the devices list.  All that's left is to zero out the old
	 * supers and free the device.
	 */
	if (test_bit(BTRFS_DEV_STATE_WRITEABLE, &device->dev_state))
		btrfs_scratch_superblocks(device->bdev, device->name->str);

	btrfs_close_bdev(device);
	synchronize_rcu();
	btrfs_free_device(device);

	if (cur_devices->open_devices == 0) {
		while (fs_devices) {
			if (fs_devices->seed == cur_devices) {
				fs_devices->seed = cur_devices->seed;
				break;
			}
			fs_devices = fs_devices->seed;
		}
		cur_devices->seed = NULL;
		close_fs_devices(cur_devices);
		free_fs_devices(cur_devices);
	}

out:
	mutex_unlock(&uuid_mutex);
	return ret;

error_undo:
	if (test_bit(BTRFS_DEV_STATE_WRITEABLE, &device->dev_state)) {
		mutex_lock(&fs_info->chunk_mutex);
		list_add(&device->dev_alloc_list,
			 &fs_devices->alloc_list);
		device->fs_devices->rw_devices++;
		mutex_unlock(&fs_info->chunk_mutex);
	}
	goto out;
}

void btrfs_rm_dev_replace_remove_srcdev(struct btrfs_device *srcdev)
{
	struct btrfs_fs_devices *fs_devices;

	lockdep_assert_held(&srcdev->fs_info->fs_devices->device_list_mutex);

	/*
	 * in case of fs with no seed, srcdev->fs_devices will point
	 * to fs_devices of fs_info. However when the dev being replaced is
	 * a seed dev it will point to the seed's local fs_devices. In short
	 * srcdev will have its correct fs_devices in both the cases.
	 */
	fs_devices = srcdev->fs_devices;

	list_del_rcu(&srcdev->dev_list);
	list_del(&srcdev->dev_alloc_list);
	fs_devices->num_devices--;
	if (test_bit(BTRFS_DEV_STATE_MISSING, &srcdev->dev_state))
		fs_devices->missing_devices--;

	if (test_bit(BTRFS_DEV_STATE_WRITEABLE, &srcdev->dev_state))
		fs_devices->rw_devices--;

	if (srcdev->bdev)
		fs_devices->open_devices--;
}

void btrfs_rm_dev_replace_free_srcdev(struct btrfs_device *srcdev)
{
	struct btrfs_fs_info *fs_info = srcdev->fs_info;
	struct btrfs_fs_devices *fs_devices = srcdev->fs_devices;

	if (test_bit(BTRFS_DEV_STATE_WRITEABLE, &srcdev->dev_state)) {
		/* zero out the old super if it is writable */
		btrfs_scratch_superblocks(srcdev->bdev, srcdev->name->str);
	}

	btrfs_close_bdev(srcdev);
	synchronize_rcu();
	btrfs_free_device(srcdev);

	/* if this is no devs we rather delete the fs_devices */
	if (!fs_devices->num_devices) {
		struct btrfs_fs_devices *tmp_fs_devices;

		/*
		 * On a mounted FS, num_devices can't be zero unless it's a
		 * seed. In case of a seed device being replaced, the replace
		 * target added to the sprout FS, so there will be no more
		 * device left under the seed FS.
		 */
		ASSERT(fs_devices->seeding);

		tmp_fs_devices = fs_info->fs_devices;
		while (tmp_fs_devices) {
			if (tmp_fs_devices->seed == fs_devices) {
				tmp_fs_devices->seed = fs_devices->seed;
				break;
			}
			tmp_fs_devices = tmp_fs_devices->seed;
		}
		fs_devices->seed = NULL;
		close_fs_devices(fs_devices);
		free_fs_devices(fs_devices);
	}
}

void btrfs_destroy_dev_replace_tgtdev(struct btrfs_device *tgtdev)
{
	struct btrfs_fs_devices *fs_devices = tgtdev->fs_info->fs_devices;

	WARN_ON(!tgtdev);
	mutex_lock(&fs_devices->device_list_mutex);

	btrfs_sysfs_rm_device_link(fs_devices, tgtdev);

	if (tgtdev->bdev)
		fs_devices->open_devices--;

	fs_devices->num_devices--;

	btrfs_assign_next_active_device(tgtdev, NULL);

	list_del_rcu(&tgtdev->dev_list);

	mutex_unlock(&fs_devices->device_list_mutex);

	/*
	 * The update_dev_time() with in btrfs_scratch_superblocks()
	 * may lead to a call to btrfs_show_devname() which will try
	 * to hold device_list_mutex. And here this device
	 * is already out of device list, so we don't have to hold
	 * the device_list_mutex lock.
	 */
	btrfs_scratch_superblocks(tgtdev->bdev, tgtdev->name->str);

	btrfs_close_bdev(tgtdev);
	synchronize_rcu();
	btrfs_free_device(tgtdev);
}

static struct btrfs_device *btrfs_find_device_by_path(
		struct btrfs_fs_info *fs_info, const char *device_path)
{
	int ret = 0;
	struct btrfs_super_block *disk_super;
	u64 devid;
	u8 *dev_uuid;
	struct block_device *bdev;
	struct buffer_head *bh;
	struct btrfs_device *device;

	ret = btrfs_get_bdev_and_sb(device_path, FMODE_READ,
				    fs_info->bdev_holder, 0, &bdev, &bh);
	if (ret)
		return ERR_PTR(ret);
	disk_super = (struct btrfs_super_block *)bh->b_data;
	devid = btrfs_stack_device_id(&disk_super->dev_item);
	dev_uuid = disk_super->dev_item.uuid;
	if (btrfs_fs_incompat(fs_info, METADATA_UUID))
		device = btrfs_find_device(fs_info->fs_devices, devid, dev_uuid,
					   disk_super->metadata_uuid, true);
	else
		device = btrfs_find_device(fs_info->fs_devices, devid, dev_uuid,
					   disk_super->fsid, true);

	brelse(bh);
	if (!device)
		device = ERR_PTR(-ENOENT);
	blkdev_put(bdev, FMODE_READ);
	return device;
}

/*
 * Lookup a device given by device id, or the path if the id is 0.
 */
struct btrfs_device *btrfs_find_device_by_devspec(
		struct btrfs_fs_info *fs_info, u64 devid,
		const char *device_path)
{
	struct btrfs_device *device;

	if (devid) {
		device = btrfs_find_device(fs_info->fs_devices, devid, NULL,
					   NULL, true);
		if (!device)
			return ERR_PTR(-ENOENT);
		return device;
	}

	if (!device_path || !device_path[0])
		return ERR_PTR(-EINVAL);

	if (strcmp(device_path, "missing") == 0) {
		/* Find first missing device */
		list_for_each_entry(device, &fs_info->fs_devices->devices,
				    dev_list) {
			if (test_bit(BTRFS_DEV_STATE_IN_FS_METADATA,
				     &device->dev_state) && !device->bdev)
				return device;
		}
		return ERR_PTR(-ENOENT);
	}

	return btrfs_find_device_by_path(fs_info, device_path);
}

/*
 * does all the dirty work required for changing file system's UUID.
 */
static int btrfs_prepare_sprout(struct btrfs_fs_info *fs_info)
{
	struct btrfs_fs_devices *fs_devices = fs_info->fs_devices;
	struct btrfs_fs_devices *old_devices;
	struct btrfs_fs_devices *seed_devices;
	struct btrfs_super_block *disk_super = fs_info->super_copy;
	struct btrfs_device *device;
	u64 super_flags;

	lockdep_assert_held(&uuid_mutex);
	if (!fs_devices->seeding)
		return -EINVAL;

	seed_devices = alloc_fs_devices(NULL, NULL);
	if (IS_ERR(seed_devices))
		return PTR_ERR(seed_devices);

	old_devices = clone_fs_devices(fs_devices);
	if (IS_ERR(old_devices)) {
		kfree(seed_devices);
		return PTR_ERR(old_devices);
	}

	list_add(&old_devices->fs_list, &fs_uuids);

	memcpy(seed_devices, fs_devices, sizeof(*seed_devices));
	seed_devices->opened = 1;
	INIT_LIST_HEAD(&seed_devices->devices);
	INIT_LIST_HEAD(&seed_devices->alloc_list);
	mutex_init(&seed_devices->device_list_mutex);

	mutex_lock(&fs_devices->device_list_mutex);
	list_splice_init_rcu(&fs_devices->devices, &seed_devices->devices,
			      synchronize_rcu);
	list_for_each_entry(device, &seed_devices->devices, dev_list)
		device->fs_devices = seed_devices;

	mutex_lock(&fs_info->chunk_mutex);
	list_splice_init(&fs_devices->alloc_list, &seed_devices->alloc_list);
	mutex_unlock(&fs_info->chunk_mutex);

	fs_devices->seeding = false;
	fs_devices->num_devices = 0;
	fs_devices->open_devices = 0;
	fs_devices->missing_devices = 0;
	fs_devices->rotating = false;
	fs_devices->seed = seed_devices;

	generate_random_uuid(fs_devices->fsid);
	memcpy(fs_devices->metadata_uuid, fs_devices->fsid, BTRFS_FSID_SIZE);
	memcpy(disk_super->fsid, fs_devices->fsid, BTRFS_FSID_SIZE);
	mutex_unlock(&fs_devices->device_list_mutex);

	super_flags = btrfs_super_flags(disk_super) &
		      ~BTRFS_SUPER_FLAG_SEEDING;
	btrfs_set_super_flags(disk_super, super_flags);

	return 0;
}

/*
 * Store the expected generation for seed devices in device items.
 */
static int btrfs_finish_sprout(struct btrfs_trans_handle *trans)
{
	struct btrfs_fs_info *fs_info = trans->fs_info;
	struct btrfs_root *root = fs_info->chunk_root;
	struct btrfs_path *path;
	struct extent_buffer *leaf;
	struct btrfs_dev_item *dev_item;
	struct btrfs_device *device;
	struct btrfs_key key;
	u8 fs_uuid[BTRFS_FSID_SIZE];
	u8 dev_uuid[BTRFS_UUID_SIZE];
	u64 devid;
	int ret;

	path = btrfs_alloc_path();
	if (!path)
		return -ENOMEM;

	key.objectid = BTRFS_DEV_ITEMS_OBJECTID;
	key.offset = 0;
	key.type = BTRFS_DEV_ITEM_KEY;

	while (1) {
		ret = btrfs_search_slot(trans, root, &key, path, 0, 1);
		if (ret < 0)
			goto error;

		leaf = path->nodes[0];
next_slot:
		if (path->slots[0] >= btrfs_header_nritems(leaf)) {
			ret = btrfs_next_leaf(root, path);
			if (ret > 0)
				break;
			if (ret < 0)
				goto error;
			leaf = path->nodes[0];
			btrfs_item_key_to_cpu(leaf, &key, path->slots[0]);
			btrfs_release_path(path);
			continue;
		}

		btrfs_item_key_to_cpu(leaf, &key, path->slots[0]);
		if (key.objectid != BTRFS_DEV_ITEMS_OBJECTID ||
		    key.type != BTRFS_DEV_ITEM_KEY)
			break;

		dev_item = btrfs_item_ptr(leaf, path->slots[0],
					  struct btrfs_dev_item);
		devid = btrfs_device_id(leaf, dev_item);
		read_extent_buffer(leaf, dev_uuid, btrfs_device_uuid(dev_item),
				   BTRFS_UUID_SIZE);
		read_extent_buffer(leaf, fs_uuid, btrfs_device_fsid(dev_item),
				   BTRFS_FSID_SIZE);
		device = btrfs_find_device(fs_info->fs_devices, devid, dev_uuid,
					   fs_uuid, true);
		BUG_ON(!device); /* Logic error */

		if (device->fs_devices->seeding) {
			btrfs_set_device_generation(leaf, dev_item,
						    device->generation);
			btrfs_mark_buffer_dirty(leaf);
		}

		path->slots[0]++;
		goto next_slot;
	}
	ret = 0;
error:
	btrfs_free_path(path);
	return ret;
}

int btrfs_init_new_device(struct btrfs_fs_info *fs_info, const char *device_path)
{
	struct btrfs_root *root = fs_info->dev_root;
	struct request_queue *q;
	struct btrfs_trans_handle *trans;
	struct btrfs_device *device;
	struct block_device *bdev;
	struct super_block *sb = fs_info->sb;
	struct rcu_string *name;
	struct btrfs_fs_devices *fs_devices = fs_info->fs_devices;
	u64 orig_super_total_bytes;
	u64 orig_super_num_devices;
	int seeding_dev = 0;
	int ret = 0;
	bool unlocked = false;

	if (sb_rdonly(sb) && !fs_devices->seeding)
		return -EROFS;

	bdev = blkdev_get_by_path(device_path, FMODE_WRITE | FMODE_EXCL,
				  fs_info->bdev_holder);
	if (IS_ERR(bdev))
		return PTR_ERR(bdev);

	if (fs_devices->seeding) {
		seeding_dev = 1;
		down_write(&sb->s_umount);
		mutex_lock(&uuid_mutex);
	}

	filemap_write_and_wait(bdev->bd_inode->i_mapping);

	mutex_lock(&fs_devices->device_list_mutex);
	list_for_each_entry(device, &fs_devices->devices, dev_list) {
		if (device->bdev == bdev) {
			ret = -EEXIST;
			mutex_unlock(
				&fs_devices->device_list_mutex);
			goto error;
		}
	}
	mutex_unlock(&fs_devices->device_list_mutex);

	device = btrfs_alloc_device(fs_info, NULL, NULL);
	if (IS_ERR(device)) {
		/* we can safely leave the fs_devices entry around */
		ret = PTR_ERR(device);
		goto error;
	}

	name = rcu_string_strdup(device_path, GFP_KERNEL);
	if (!name) {
		ret = -ENOMEM;
		goto error_free_device;
	}
	rcu_assign_pointer(device->name, name);

	trans = btrfs_start_transaction(root, 0);
	if (IS_ERR(trans)) {
		ret = PTR_ERR(trans);
		goto error_free_device;
	}

	q = bdev_get_queue(bdev);
	set_bit(BTRFS_DEV_STATE_WRITEABLE, &device->dev_state);
	device->generation = trans->transid;
	device->io_width = fs_info->sectorsize;
	device->io_align = fs_info->sectorsize;
	device->sector_size = fs_info->sectorsize;
	device->total_bytes = round_down(i_size_read(bdev->bd_inode),
					 fs_info->sectorsize);
	device->disk_total_bytes = device->total_bytes;
	device->commit_total_bytes = device->total_bytes;
	device->fs_info = fs_info;
	device->bdev = bdev;
	set_bit(BTRFS_DEV_STATE_IN_FS_METADATA, &device->dev_state);
	clear_bit(BTRFS_DEV_STATE_REPLACE_TGT, &device->dev_state);
	device->mode = FMODE_EXCL;
	device->dev_stats_valid = 1;
	set_blocksize(device->bdev, BTRFS_BDEV_BLOCKSIZE);

	if (seeding_dev) {
		sb->s_flags &= ~SB_RDONLY;
		ret = btrfs_prepare_sprout(fs_info);
		if (ret) {
			btrfs_abort_transaction(trans, ret);
			goto error_trans;
		}
	}

	device->fs_devices = fs_devices;

	mutex_lock(&fs_devices->device_list_mutex);
	mutex_lock(&fs_info->chunk_mutex);
	list_add_rcu(&device->dev_list, &fs_devices->devices);
	list_add(&device->dev_alloc_list, &fs_devices->alloc_list);
	fs_devices->num_devices++;
	fs_devices->open_devices++;
	fs_devices->rw_devices++;
	fs_devices->total_devices++;
	fs_devices->total_rw_bytes += device->total_bytes;

	atomic64_add(device->total_bytes, &fs_info->free_chunk_space);

	if (!blk_queue_nonrot(q))
		fs_devices->rotating = true;

	orig_super_total_bytes = btrfs_super_total_bytes(fs_info->super_copy);
	btrfs_set_super_total_bytes(fs_info->super_copy,
		round_down(orig_super_total_bytes + device->total_bytes,
			   fs_info->sectorsize));

	orig_super_num_devices = btrfs_super_num_devices(fs_info->super_copy);
	btrfs_set_super_num_devices(fs_info->super_copy,
				    orig_super_num_devices + 1);

	/* add sysfs device entry */
	btrfs_sysfs_add_device_link(fs_devices, device);

	/*
	 * we've got more storage, clear any full flags on the space
	 * infos
	 */
	btrfs_clear_space_info_full(fs_info);

	mutex_unlock(&fs_info->chunk_mutex);
	mutex_unlock(&fs_devices->device_list_mutex);

	if (seeding_dev) {
		mutex_lock(&fs_info->chunk_mutex);
		ret = init_first_rw_device(trans);
		mutex_unlock(&fs_info->chunk_mutex);
		if (ret) {
			btrfs_abort_transaction(trans, ret);
			goto error_sysfs;
		}
	}

	ret = btrfs_add_dev_item(trans, device);
	if (ret) {
		btrfs_abort_transaction(trans, ret);
		goto error_sysfs;
	}

	if (seeding_dev) {
		ret = btrfs_finish_sprout(trans);
		if (ret) {
			btrfs_abort_transaction(trans, ret);
			goto error_sysfs;
		}

		btrfs_sysfs_update_sprout_fsid(fs_devices,
				fs_info->fs_devices->fsid);
	}

	ret = btrfs_commit_transaction(trans);

	if (seeding_dev) {
		mutex_unlock(&uuid_mutex);
		up_write(&sb->s_umount);
		unlocked = true;

		if (ret) /* transaction commit */
			return ret;

		ret = btrfs_relocate_sys_chunks(fs_info);
		if (ret < 0)
			btrfs_handle_fs_error(fs_info, ret,
				    "Failed to relocate sys chunks after device initialization. This can be fixed using the \"btrfs balance\" command.");
		trans = btrfs_attach_transaction(root);
		if (IS_ERR(trans)) {
			if (PTR_ERR(trans) == -ENOENT)
				return 0;
			ret = PTR_ERR(trans);
			trans = NULL;
			goto error_sysfs;
		}
		ret = btrfs_commit_transaction(trans);
	}

	/* Update ctime/mtime for libblkid */
	update_dev_time(device_path);
	return ret;

error_sysfs:
	btrfs_sysfs_rm_device_link(fs_devices, device);
	mutex_lock(&fs_info->fs_devices->device_list_mutex);
	mutex_lock(&fs_info->chunk_mutex);
	list_del_rcu(&device->dev_list);
	list_del(&device->dev_alloc_list);
	fs_info->fs_devices->num_devices--;
	fs_info->fs_devices->open_devices--;
	fs_info->fs_devices->rw_devices--;
	fs_info->fs_devices->total_devices--;
	fs_info->fs_devices->total_rw_bytes -= device->total_bytes;
	atomic64_sub(device->total_bytes, &fs_info->free_chunk_space);
	btrfs_set_super_total_bytes(fs_info->super_copy,
				    orig_super_total_bytes);
	btrfs_set_super_num_devices(fs_info->super_copy,
				    orig_super_num_devices);
	mutex_unlock(&fs_info->chunk_mutex);
	mutex_unlock(&fs_info->fs_devices->device_list_mutex);
error_trans:
	if (seeding_dev)
		sb->s_flags |= SB_RDONLY;
	if (trans)
		btrfs_end_transaction(trans);
error_free_device:
	btrfs_free_device(device);
error:
	blkdev_put(bdev, FMODE_EXCL);
	if (seeding_dev && !unlocked) {
		mutex_unlock(&uuid_mutex);
		up_write(&sb->s_umount);
	}
	return ret;
}

static noinline int btrfs_update_device(struct btrfs_trans_handle *trans,
					struct btrfs_device *device)
{
	int ret;
	struct btrfs_path *path;
	struct btrfs_root *root = device->fs_info->chunk_root;
	struct btrfs_dev_item *dev_item;
	struct extent_buffer *leaf;
	struct btrfs_key key;

	path = btrfs_alloc_path();
	if (!path)
		return -ENOMEM;

	key.objectid = BTRFS_DEV_ITEMS_OBJECTID;
	key.type = BTRFS_DEV_ITEM_KEY;
	key.offset = device->devid;

	ret = btrfs_search_slot(trans, root, &key, path, 0, 1);
	if (ret < 0)
		goto out;

	if (ret > 0) {
		ret = -ENOENT;
		goto out;
	}

	leaf = path->nodes[0];
	dev_item = btrfs_item_ptr(leaf, path->slots[0], struct btrfs_dev_item);

	btrfs_set_device_id(leaf, dev_item, device->devid);
	btrfs_set_device_type(leaf, dev_item, device->type);
	btrfs_set_device_io_align(leaf, dev_item, device->io_align);
	btrfs_set_device_io_width(leaf, dev_item, device->io_width);
	btrfs_set_device_sector_size(leaf, dev_item, device->sector_size);
	btrfs_set_device_total_bytes(leaf, dev_item,
				     btrfs_device_get_disk_total_bytes(device));
	btrfs_set_device_bytes_used(leaf, dev_item,
				    btrfs_device_get_bytes_used(device));
	btrfs_mark_buffer_dirty(leaf);

out:
	btrfs_free_path(path);
	return ret;
}

int btrfs_grow_device(struct btrfs_trans_handle *trans,
		      struct btrfs_device *device, u64 new_size)
{
	struct btrfs_fs_info *fs_info = device->fs_info;
	struct btrfs_super_block *super_copy = fs_info->super_copy;
	u64 old_total;
	u64 diff;

	if (!test_bit(BTRFS_DEV_STATE_WRITEABLE, &device->dev_state))
		return -EACCES;

	new_size = round_down(new_size, fs_info->sectorsize);

	mutex_lock(&fs_info->chunk_mutex);
	old_total = btrfs_super_total_bytes(super_copy);
	diff = round_down(new_size - device->total_bytes, fs_info->sectorsize);

	if (new_size <= device->total_bytes ||
	    test_bit(BTRFS_DEV_STATE_REPLACE_TGT, &device->dev_state)) {
		mutex_unlock(&fs_info->chunk_mutex);
		return -EINVAL;
	}

	btrfs_set_super_total_bytes(super_copy,
			round_down(old_total + diff, fs_info->sectorsize));
	device->fs_devices->total_rw_bytes += diff;

	btrfs_device_set_total_bytes(device, new_size);
	btrfs_device_set_disk_total_bytes(device, new_size);
	btrfs_clear_space_info_full(device->fs_info);
	if (list_empty(&device->post_commit_list))
		list_add_tail(&device->post_commit_list,
			      &trans->transaction->dev_update_list);
	mutex_unlock(&fs_info->chunk_mutex);

	return btrfs_update_device(trans, device);
}

static int btrfs_free_chunk(struct btrfs_trans_handle *trans, u64 chunk_offset)
{
	struct btrfs_fs_info *fs_info = trans->fs_info;
	struct btrfs_root *root = fs_info->chunk_root;
	int ret;
	struct btrfs_path *path;
	struct btrfs_key key;

	path = btrfs_alloc_path();
	if (!path)
		return -ENOMEM;

	key.objectid = BTRFS_FIRST_CHUNK_TREE_OBJECTID;
	key.offset = chunk_offset;
	key.type = BTRFS_CHUNK_ITEM_KEY;

	ret = btrfs_search_slot(trans, root, &key, path, -1, 1);
	if (ret < 0)
		goto out;
	else if (ret > 0) { /* Logic error or corruption */
		btrfs_handle_fs_error(fs_info, -ENOENT,
				      "Failed lookup while freeing chunk.");
		ret = -ENOENT;
		goto out;
	}

	ret = btrfs_del_item(trans, root, path);
	if (ret < 0)
		btrfs_handle_fs_error(fs_info, ret,
				      "Failed to delete chunk item.");
out:
	btrfs_free_path(path);
	return ret;
}

static int btrfs_del_sys_chunk(struct btrfs_fs_info *fs_info, u64 chunk_offset)
{
	struct btrfs_super_block *super_copy = fs_info->super_copy;
	struct btrfs_disk_key *disk_key;
	struct btrfs_chunk *chunk;
	u8 *ptr;
	int ret = 0;
	u32 num_stripes;
	u32 array_size;
	u32 len = 0;
	u32 cur;
	struct btrfs_key key;

	mutex_lock(&fs_info->chunk_mutex);
	array_size = btrfs_super_sys_array_size(super_copy);

	ptr = super_copy->sys_chunk_array;
	cur = 0;

	while (cur < array_size) {
		disk_key = (struct btrfs_disk_key *)ptr;
		btrfs_disk_key_to_cpu(&key, disk_key);

		len = sizeof(*disk_key);

		if (key.type == BTRFS_CHUNK_ITEM_KEY) {
			chunk = (struct btrfs_chunk *)(ptr + len);
			num_stripes = btrfs_stack_chunk_num_stripes(chunk);
			len += btrfs_chunk_item_size(num_stripes);
		} else {
			ret = -EIO;
			break;
		}
		if (key.objectid == BTRFS_FIRST_CHUNK_TREE_OBJECTID &&
		    key.offset == chunk_offset) {
			memmove(ptr, ptr + len, array_size - (cur + len));
			array_size -= len;
			btrfs_set_super_sys_array_size(super_copy, array_size);
		} else {
			ptr += len;
			cur += len;
		}
	}
	mutex_unlock(&fs_info->chunk_mutex);
	return ret;
}

/*
 * btrfs_get_chunk_map() - Find the mapping containing the given logical extent.
 * @logical: Logical block offset in bytes.
 * @length: Length of extent in bytes.
 *
 * Return: Chunk mapping or ERR_PTR.
 */
struct extent_map *btrfs_get_chunk_map(struct btrfs_fs_info *fs_info,
				       u64 logical, u64 length)
{
	struct extent_map_tree *em_tree;
	struct extent_map *em;

	em_tree = &fs_info->mapping_tree;
	read_lock(&em_tree->lock);
	em = lookup_extent_mapping(em_tree, logical, length);
	read_unlock(&em_tree->lock);

	if (!em) {
		btrfs_crit(fs_info, "unable to find logical %llu length %llu",
			   logical, length);
		return ERR_PTR(-EINVAL);
	}

	if (em->start > logical || em->start + em->len < logical) {
		btrfs_crit(fs_info,
			   "found a bad mapping, wanted %llu-%llu, found %llu-%llu",
			   logical, length, em->start, em->start + em->len);
		free_extent_map(em);
		return ERR_PTR(-EINVAL);
	}

	/* callers are responsible for dropping em's ref. */
	return em;
}

int btrfs_remove_chunk(struct btrfs_trans_handle *trans, u64 chunk_offset)
{
	struct btrfs_fs_info *fs_info = trans->fs_info;
	struct extent_map *em;
	struct map_lookup *map;
	u64 dev_extent_len = 0;
	int i, ret = 0;
	struct btrfs_fs_devices *fs_devices = fs_info->fs_devices;

	em = btrfs_get_chunk_map(fs_info, chunk_offset, 1);
	if (IS_ERR(em)) {
		/*
		 * This is a logic error, but we don't want to just rely on the
		 * user having built with ASSERT enabled, so if ASSERT doesn't
		 * do anything we still error out.
		 */
		ASSERT(0);
		return PTR_ERR(em);
	}
	map = em->map_lookup;
	mutex_lock(&fs_info->chunk_mutex);
	check_system_chunk(trans, map->type);
	mutex_unlock(&fs_info->chunk_mutex);

	/*
	 * Take the device list mutex to prevent races with the final phase of
	 * a device replace operation that replaces the device object associated
	 * with map stripes (dev-replace.c:btrfs_dev_replace_finishing()).
	 */
	mutex_lock(&fs_devices->device_list_mutex);
	for (i = 0; i < map->num_stripes; i++) {
		struct btrfs_device *device = map->stripes[i].dev;
		ret = btrfs_free_dev_extent(trans, device,
					    map->stripes[i].physical,
					    &dev_extent_len);
		if (ret) {
			mutex_unlock(&fs_devices->device_list_mutex);
			btrfs_abort_transaction(trans, ret);
			goto out;
		}

		if (device->bytes_used > 0) {
			mutex_lock(&fs_info->chunk_mutex);
			btrfs_device_set_bytes_used(device,
					device->bytes_used - dev_extent_len);
			atomic64_add(dev_extent_len, &fs_info->free_chunk_space);
			btrfs_clear_space_info_full(fs_info);
			mutex_unlock(&fs_info->chunk_mutex);
		}

		ret = btrfs_update_device(trans, device);
		if (ret) {
			mutex_unlock(&fs_devices->device_list_mutex);
			btrfs_abort_transaction(trans, ret);
			goto out;
		}
	}
	mutex_unlock(&fs_devices->device_list_mutex);

	ret = btrfs_free_chunk(trans, chunk_offset);
	if (ret) {
		btrfs_abort_transaction(trans, ret);
		goto out;
	}

	trace_btrfs_chunk_free(fs_info, map, chunk_offset, em->len);

	if (map->type & BTRFS_BLOCK_GROUP_SYSTEM) {
		ret = btrfs_del_sys_chunk(fs_info, chunk_offset);
		if (ret) {
			btrfs_abort_transaction(trans, ret);
			goto out;
		}
	}

	ret = btrfs_remove_block_group(trans, chunk_offset, em);
	if (ret) {
		btrfs_abort_transaction(trans, ret);
		goto out;
	}

out:
	/* once for us */
	free_extent_map(em);
	return ret;
}

static int btrfs_relocate_chunk(struct btrfs_fs_info *fs_info, u64 chunk_offset)
{
	struct btrfs_root *root = fs_info->chunk_root;
	struct btrfs_trans_handle *trans;
	int ret;

	/*
	 * Prevent races with automatic removal of unused block groups.
	 * After we relocate and before we remove the chunk with offset
	 * chunk_offset, automatic removal of the block group can kick in,
	 * resulting in a failure when calling btrfs_remove_chunk() below.
	 *
	 * Make sure to acquire this mutex before doing a tree search (dev
	 * or chunk trees) to find chunks. Otherwise the cleaner kthread might
	 * call btrfs_remove_chunk() (through btrfs_delete_unused_bgs()) after
	 * we release the path used to search the chunk/dev tree and before
	 * the current task acquires this mutex and calls us.
	 */
	lockdep_assert_held(&fs_info->delete_unused_bgs_mutex);

	/* step one, relocate all the extents inside this chunk */
	btrfs_scrub_pause(fs_info);
	ret = btrfs_relocate_block_group(fs_info, chunk_offset);
	btrfs_scrub_continue(fs_info);
	if (ret)
		return ret;

	trans = btrfs_start_trans_remove_block_group(root->fs_info,
						     chunk_offset);
	if (IS_ERR(trans)) {
		ret = PTR_ERR(trans);
		btrfs_handle_fs_error(root->fs_info, ret, NULL);
		return ret;
	}

	/*
	 * step two, delete the device extents and the
	 * chunk tree entries
	 */
	ret = btrfs_remove_chunk(trans, chunk_offset);
	btrfs_end_transaction(trans);
	return ret;
}

static int btrfs_relocate_sys_chunks(struct btrfs_fs_info *fs_info)
{
	struct btrfs_root *chunk_root = fs_info->chunk_root;
	struct btrfs_path *path;
	struct extent_buffer *leaf;
	struct btrfs_chunk *chunk;
	struct btrfs_key key;
	struct btrfs_key found_key;
	u64 chunk_type;
	bool retried = false;
	int failed = 0;
	int ret;

	path = btrfs_alloc_path();
	if (!path)
		return -ENOMEM;

again:
	key.objectid = BTRFS_FIRST_CHUNK_TREE_OBJECTID;
	key.offset = (u64)-1;
	key.type = BTRFS_CHUNK_ITEM_KEY;

	while (1) {
		mutex_lock(&fs_info->delete_unused_bgs_mutex);
		ret = btrfs_search_slot(NULL, chunk_root, &key, path, 0, 0);
		if (ret < 0) {
			mutex_unlock(&fs_info->delete_unused_bgs_mutex);
			goto error;
		}
		BUG_ON(ret == 0); /* Corruption */

		ret = btrfs_previous_item(chunk_root, path, key.objectid,
					  key.type);
		if (ret)
			mutex_unlock(&fs_info->delete_unused_bgs_mutex);
		if (ret < 0)
			goto error;
		if (ret > 0)
			break;

		leaf = path->nodes[0];
		btrfs_item_key_to_cpu(leaf, &found_key, path->slots[0]);

		chunk = btrfs_item_ptr(leaf, path->slots[0],
				       struct btrfs_chunk);
		chunk_type = btrfs_chunk_type(leaf, chunk);
		btrfs_release_path(path);

		if (chunk_type & BTRFS_BLOCK_GROUP_SYSTEM) {
			ret = btrfs_relocate_chunk(fs_info, found_key.offset);
			if (ret == -ENOSPC)
				failed++;
			else
				BUG_ON(ret);
		}
		mutex_unlock(&fs_info->delete_unused_bgs_mutex);

		if (found_key.offset == 0)
			break;
		key.offset = found_key.offset - 1;
	}
	ret = 0;
	if (failed && !retried) {
		failed = 0;
		retried = true;
		goto again;
	} else if (WARN_ON(failed && retried)) {
		ret = -ENOSPC;
	}
error:
	btrfs_free_path(path);
	return ret;
}

/*
 * return 1 : allocate a data chunk successfully,
 * return <0: errors during allocating a data chunk,
 * return 0 : no need to allocate a data chunk.
 */
static int btrfs_may_alloc_data_chunk(struct btrfs_fs_info *fs_info,
				      u64 chunk_offset)
{
	struct btrfs_block_group *cache;
	u64 bytes_used;
	u64 chunk_type;

	cache = btrfs_lookup_block_group(fs_info, chunk_offset);
	ASSERT(cache);
	chunk_type = cache->flags;
	btrfs_put_block_group(cache);

	if (!(chunk_type & BTRFS_BLOCK_GROUP_DATA))
		return 0;
<<<<<<< HEAD

	spin_lock(&fs_info->data_sinfo->lock);
	bytes_used = fs_info->data_sinfo->bytes_used;
	spin_unlock(&fs_info->data_sinfo->lock);

	if (!bytes_used) {
		struct btrfs_trans_handle *trans;
		int ret;

		trans =	btrfs_join_transaction(fs_info->tree_root);
		if (IS_ERR(trans))
			return PTR_ERR(trans);

=======

	spin_lock(&fs_info->data_sinfo->lock);
	bytes_used = fs_info->data_sinfo->bytes_used;
	spin_unlock(&fs_info->data_sinfo->lock);

	if (!bytes_used) {
		struct btrfs_trans_handle *trans;
		int ret;

		trans =	btrfs_join_transaction(fs_info->tree_root);
		if (IS_ERR(trans))
			return PTR_ERR(trans);

>>>>>>> a7196caf
		ret = btrfs_force_chunk_alloc(trans, BTRFS_BLOCK_GROUP_DATA);
		btrfs_end_transaction(trans);
		if (ret < 0)
			return ret;
		return 1;
	}

	return 0;
}

static int insert_balance_item(struct btrfs_fs_info *fs_info,
			       struct btrfs_balance_control *bctl)
{
	struct btrfs_root *root = fs_info->tree_root;
	struct btrfs_trans_handle *trans;
	struct btrfs_balance_item *item;
	struct btrfs_disk_balance_args disk_bargs;
	struct btrfs_path *path;
	struct extent_buffer *leaf;
	struct btrfs_key key;
	int ret, err;

	path = btrfs_alloc_path();
	if (!path)
		return -ENOMEM;

	trans = btrfs_start_transaction(root, 0);
	if (IS_ERR(trans)) {
		btrfs_free_path(path);
		return PTR_ERR(trans);
	}

	key.objectid = BTRFS_BALANCE_OBJECTID;
	key.type = BTRFS_TEMPORARY_ITEM_KEY;
	key.offset = 0;

	ret = btrfs_insert_empty_item(trans, root, path, &key,
				      sizeof(*item));
	if (ret)
		goto out;

	leaf = path->nodes[0];
	item = btrfs_item_ptr(leaf, path->slots[0], struct btrfs_balance_item);

	memzero_extent_buffer(leaf, (unsigned long)item, sizeof(*item));

	btrfs_cpu_balance_args_to_disk(&disk_bargs, &bctl->data);
	btrfs_set_balance_data(leaf, item, &disk_bargs);
	btrfs_cpu_balance_args_to_disk(&disk_bargs, &bctl->meta);
	btrfs_set_balance_meta(leaf, item, &disk_bargs);
	btrfs_cpu_balance_args_to_disk(&disk_bargs, &bctl->sys);
	btrfs_set_balance_sys(leaf, item, &disk_bargs);

	btrfs_set_balance_flags(leaf, item, bctl->flags);

	btrfs_mark_buffer_dirty(leaf);
out:
	btrfs_free_path(path);
	err = btrfs_commit_transaction(trans);
	if (err && !ret)
		ret = err;
	return ret;
}

static int del_balance_item(struct btrfs_fs_info *fs_info)
{
	struct btrfs_root *root = fs_info->tree_root;
	struct btrfs_trans_handle *trans;
	struct btrfs_path *path;
	struct btrfs_key key;
	int ret, err;

	path = btrfs_alloc_path();
	if (!path)
		return -ENOMEM;

	trans = btrfs_start_transaction(root, 0);
	if (IS_ERR(trans)) {
		btrfs_free_path(path);
		return PTR_ERR(trans);
	}

	key.objectid = BTRFS_BALANCE_OBJECTID;
	key.type = BTRFS_TEMPORARY_ITEM_KEY;
	key.offset = 0;

	ret = btrfs_search_slot(trans, root, &key, path, -1, 1);
	if (ret < 0)
		goto out;
	if (ret > 0) {
		ret = -ENOENT;
		goto out;
	}

	ret = btrfs_del_item(trans, root, path);
out:
	btrfs_free_path(path);
	err = btrfs_commit_transaction(trans);
	if (err && !ret)
		ret = err;
	return ret;
}

/*
 * This is a heuristic used to reduce the number of chunks balanced on
 * resume after balance was interrupted.
 */
static void update_balance_args(struct btrfs_balance_control *bctl)
{
	/*
	 * Turn on soft mode for chunk types that were being converted.
	 */
	if (bctl->data.flags & BTRFS_BALANCE_ARGS_CONVERT)
		bctl->data.flags |= BTRFS_BALANCE_ARGS_SOFT;
	if (bctl->sys.flags & BTRFS_BALANCE_ARGS_CONVERT)
		bctl->sys.flags |= BTRFS_BALANCE_ARGS_SOFT;
	if (bctl->meta.flags & BTRFS_BALANCE_ARGS_CONVERT)
		bctl->meta.flags |= BTRFS_BALANCE_ARGS_SOFT;

	/*
	 * Turn on usage filter if is not already used.  The idea is
	 * that chunks that we have already balanced should be
	 * reasonably full.  Don't do it for chunks that are being
	 * converted - that will keep us from relocating unconverted
	 * (albeit full) chunks.
	 */
	if (!(bctl->data.flags & BTRFS_BALANCE_ARGS_USAGE) &&
	    !(bctl->data.flags & BTRFS_BALANCE_ARGS_USAGE_RANGE) &&
	    !(bctl->data.flags & BTRFS_BALANCE_ARGS_CONVERT)) {
		bctl->data.flags |= BTRFS_BALANCE_ARGS_USAGE;
		bctl->data.usage = 90;
	}
	if (!(bctl->sys.flags & BTRFS_BALANCE_ARGS_USAGE) &&
	    !(bctl->sys.flags & BTRFS_BALANCE_ARGS_USAGE_RANGE) &&
	    !(bctl->sys.flags & BTRFS_BALANCE_ARGS_CONVERT)) {
		bctl->sys.flags |= BTRFS_BALANCE_ARGS_USAGE;
		bctl->sys.usage = 90;
	}
	if (!(bctl->meta.flags & BTRFS_BALANCE_ARGS_USAGE) &&
	    !(bctl->meta.flags & BTRFS_BALANCE_ARGS_USAGE_RANGE) &&
	    !(bctl->meta.flags & BTRFS_BALANCE_ARGS_CONVERT)) {
		bctl->meta.flags |= BTRFS_BALANCE_ARGS_USAGE;
		bctl->meta.usage = 90;
	}
}

/*
 * Clear the balance status in fs_info and delete the balance item from disk.
 */
static void reset_balance_state(struct btrfs_fs_info *fs_info)
{
	struct btrfs_balance_control *bctl = fs_info->balance_ctl;
	int ret;

	BUG_ON(!fs_info->balance_ctl);

	spin_lock(&fs_info->balance_lock);
	fs_info->balance_ctl = NULL;
	spin_unlock(&fs_info->balance_lock);

	kfree(bctl);
	ret = del_balance_item(fs_info);
	if (ret)
		btrfs_handle_fs_error(fs_info, ret, NULL);
}

/*
 * Balance filters.  Return 1 if chunk should be filtered out
 * (should not be balanced).
 */
static int chunk_profiles_filter(u64 chunk_type,
				 struct btrfs_balance_args *bargs)
{
	chunk_type = chunk_to_extended(chunk_type) &
				BTRFS_EXTENDED_PROFILE_MASK;

	if (bargs->profiles & chunk_type)
		return 0;

	return 1;
}

static int chunk_usage_range_filter(struct btrfs_fs_info *fs_info, u64 chunk_offset,
			      struct btrfs_balance_args *bargs)
{
	struct btrfs_block_group *cache;
	u64 chunk_used;
	u64 user_thresh_min;
	u64 user_thresh_max;
	int ret = 1;

	cache = btrfs_lookup_block_group(fs_info, chunk_offset);
	chunk_used = cache->used;

	if (bargs->usage_min == 0)
		user_thresh_min = 0;
	else
		user_thresh_min = div_factor_fine(cache->length,
						  bargs->usage_min);

	if (bargs->usage_max == 0)
		user_thresh_max = 1;
	else if (bargs->usage_max > 100)
		user_thresh_max = cache->length;
	else
		user_thresh_max = div_factor_fine(cache->length,
						  bargs->usage_max);

	if (user_thresh_min <= chunk_used && chunk_used < user_thresh_max)
		ret = 0;

	btrfs_put_block_group(cache);
	return ret;
}

static int chunk_usage_filter(struct btrfs_fs_info *fs_info,
		u64 chunk_offset, struct btrfs_balance_args *bargs)
{
	struct btrfs_block_group *cache;
	u64 chunk_used, user_thresh;
	int ret = 1;

	cache = btrfs_lookup_block_group(fs_info, chunk_offset);
	chunk_used = cache->used;

	if (bargs->usage_min == 0)
		user_thresh = 1;
	else if (bargs->usage > 100)
		user_thresh = cache->length;
	else
		user_thresh = div_factor_fine(cache->length, bargs->usage);

	if (chunk_used < user_thresh)
		ret = 0;

	btrfs_put_block_group(cache);
	return ret;
}

static int chunk_devid_filter(struct extent_buffer *leaf,
			      struct btrfs_chunk *chunk,
			      struct btrfs_balance_args *bargs)
{
	struct btrfs_stripe *stripe;
	int num_stripes = btrfs_chunk_num_stripes(leaf, chunk);
	int i;

	for (i = 0; i < num_stripes; i++) {
		stripe = btrfs_stripe_nr(chunk, i);
		if (btrfs_stripe_devid(leaf, stripe) == bargs->devid)
			return 0;
	}

	return 1;
}

static u64 calc_data_stripes(u64 type, int num_stripes)
{
	const int index = btrfs_bg_flags_to_raid_index(type);
	const int ncopies = btrfs_raid_array[index].ncopies;
	const int nparity = btrfs_raid_array[index].nparity;

	if (nparity)
		return num_stripes - nparity;
	else
		return num_stripes / ncopies;
}

/* [pstart, pend) */
static int chunk_drange_filter(struct extent_buffer *leaf,
			       struct btrfs_chunk *chunk,
			       struct btrfs_balance_args *bargs)
{
	struct btrfs_stripe *stripe;
	int num_stripes = btrfs_chunk_num_stripes(leaf, chunk);
	u64 stripe_offset;
	u64 stripe_length;
	u64 type;
	int factor;
	int i;

	if (!(bargs->flags & BTRFS_BALANCE_ARGS_DEVID))
		return 0;

	type = btrfs_chunk_type(leaf, chunk);
	factor = calc_data_stripes(type, num_stripes);

	for (i = 0; i < num_stripes; i++) {
		stripe = btrfs_stripe_nr(chunk, i);
		if (btrfs_stripe_devid(leaf, stripe) != bargs->devid)
			continue;

		stripe_offset = btrfs_stripe_offset(leaf, stripe);
		stripe_length = btrfs_chunk_length(leaf, chunk);
		stripe_length = div_u64(stripe_length, factor);

		if (stripe_offset < bargs->pend &&
		    stripe_offset + stripe_length > bargs->pstart)
			return 0;
	}

	return 1;
}

/* [vstart, vend) */
static int chunk_vrange_filter(struct extent_buffer *leaf,
			       struct btrfs_chunk *chunk,
			       u64 chunk_offset,
			       struct btrfs_balance_args *bargs)
{
	if (chunk_offset < bargs->vend &&
	    chunk_offset + btrfs_chunk_length(leaf, chunk) > bargs->vstart)
		/* at least part of the chunk is inside this vrange */
		return 0;

	return 1;
}

static int chunk_stripes_range_filter(struct extent_buffer *leaf,
			       struct btrfs_chunk *chunk,
			       struct btrfs_balance_args *bargs)
{
	int num_stripes = btrfs_chunk_num_stripes(leaf, chunk);

	if (bargs->stripes_min <= num_stripes
			&& num_stripes <= bargs->stripes_max)
		return 0;

	return 1;
}

static int chunk_soft_convert_filter(u64 chunk_type,
				     struct btrfs_balance_args *bargs)
{
	if (!(bargs->flags & BTRFS_BALANCE_ARGS_CONVERT))
		return 0;

	chunk_type = chunk_to_extended(chunk_type) &
				BTRFS_EXTENDED_PROFILE_MASK;

	if (bargs->target == chunk_type)
		return 1;

	return 0;
}

static int should_balance_chunk(struct extent_buffer *leaf,
				struct btrfs_chunk *chunk, u64 chunk_offset)
{
	struct btrfs_fs_info *fs_info = leaf->fs_info;
	struct btrfs_balance_control *bctl = fs_info->balance_ctl;
	struct btrfs_balance_args *bargs = NULL;
	u64 chunk_type = btrfs_chunk_type(leaf, chunk);

	/* type filter */
	if (!((chunk_type & BTRFS_BLOCK_GROUP_TYPE_MASK) &
	      (bctl->flags & BTRFS_BALANCE_TYPE_MASK))) {
		return 0;
	}

	if (chunk_type & BTRFS_BLOCK_GROUP_DATA)
		bargs = &bctl->data;
	else if (chunk_type & BTRFS_BLOCK_GROUP_SYSTEM)
		bargs = &bctl->sys;
	else if (chunk_type & BTRFS_BLOCK_GROUP_METADATA)
		bargs = &bctl->meta;

	/* profiles filter */
	if ((bargs->flags & BTRFS_BALANCE_ARGS_PROFILES) &&
	    chunk_profiles_filter(chunk_type, bargs)) {
		return 0;
	}

	/* usage filter */
	if ((bargs->flags & BTRFS_BALANCE_ARGS_USAGE) &&
	    chunk_usage_filter(fs_info, chunk_offset, bargs)) {
		return 0;
	} else if ((bargs->flags & BTRFS_BALANCE_ARGS_USAGE_RANGE) &&
	    chunk_usage_range_filter(fs_info, chunk_offset, bargs)) {
		return 0;
	}

	/* devid filter */
	if ((bargs->flags & BTRFS_BALANCE_ARGS_DEVID) &&
	    chunk_devid_filter(leaf, chunk, bargs)) {
		return 0;
	}

	/* drange filter, makes sense only with devid filter */
	if ((bargs->flags & BTRFS_BALANCE_ARGS_DRANGE) &&
	    chunk_drange_filter(leaf, chunk, bargs)) {
		return 0;
	}

	/* vrange filter */
	if ((bargs->flags & BTRFS_BALANCE_ARGS_VRANGE) &&
	    chunk_vrange_filter(leaf, chunk, chunk_offset, bargs)) {
		return 0;
	}

	/* stripes filter */
	if ((bargs->flags & BTRFS_BALANCE_ARGS_STRIPES_RANGE) &&
	    chunk_stripes_range_filter(leaf, chunk, bargs)) {
		return 0;
	}

	/* soft profile changing mode */
	if ((bargs->flags & BTRFS_BALANCE_ARGS_SOFT) &&
	    chunk_soft_convert_filter(chunk_type, bargs)) {
		return 0;
	}

	/*
	 * limited by count, must be the last filter
	 */
	if ((bargs->flags & BTRFS_BALANCE_ARGS_LIMIT)) {
		if (bargs->limit == 0)
			return 0;
		else
			bargs->limit--;
	} else if ((bargs->flags & BTRFS_BALANCE_ARGS_LIMIT_RANGE)) {
		/*
		 * Same logic as the 'limit' filter; the minimum cannot be
		 * determined here because we do not have the global information
		 * about the count of all chunks that satisfy the filters.
		 */
		if (bargs->limit_max == 0)
			return 0;
		else
			bargs->limit_max--;
	}

	return 1;
}

static int __btrfs_balance(struct btrfs_fs_info *fs_info)
{
	struct btrfs_balance_control *bctl = fs_info->balance_ctl;
	struct btrfs_root *chunk_root = fs_info->chunk_root;
	u64 chunk_type;
	struct btrfs_chunk *chunk;
	struct btrfs_path *path = NULL;
	struct btrfs_key key;
	struct btrfs_key found_key;
	struct extent_buffer *leaf;
	int slot;
	int ret;
	int enospc_errors = 0;
	bool counting = true;
	/* The single value limit and min/max limits use the same bytes in the */
	u64 limit_data = bctl->data.limit;
	u64 limit_meta = bctl->meta.limit;
	u64 limit_sys = bctl->sys.limit;
	u32 count_data = 0;
	u32 count_meta = 0;
	u32 count_sys = 0;
	int chunk_reserved = 0;

	path = btrfs_alloc_path();
	if (!path) {
		ret = -ENOMEM;
		goto error;
	}

	/* zero out stat counters */
	spin_lock(&fs_info->balance_lock);
	memset(&bctl->stat, 0, sizeof(bctl->stat));
	spin_unlock(&fs_info->balance_lock);
again:
	if (!counting) {
		/*
		 * The single value limit and min/max limits use the same bytes
		 * in the
		 */
		bctl->data.limit = limit_data;
		bctl->meta.limit = limit_meta;
		bctl->sys.limit = limit_sys;
	}
	key.objectid = BTRFS_FIRST_CHUNK_TREE_OBJECTID;
	key.offset = (u64)-1;
	key.type = BTRFS_CHUNK_ITEM_KEY;

	while (1) {
		if ((!counting && atomic_read(&fs_info->balance_pause_req)) ||
		    atomic_read(&fs_info->balance_cancel_req)) {
			ret = -ECANCELED;
			goto error;
		}

		mutex_lock(&fs_info->delete_unused_bgs_mutex);
		ret = btrfs_search_slot(NULL, chunk_root, &key, path, 0, 0);
		if (ret < 0) {
			mutex_unlock(&fs_info->delete_unused_bgs_mutex);
			goto error;
		}

		/*
		 * this shouldn't happen, it means the last relocate
		 * failed
		 */
		if (ret == 0)
			BUG(); /* FIXME break ? */

		ret = btrfs_previous_item(chunk_root, path, 0,
					  BTRFS_CHUNK_ITEM_KEY);
		if (ret) {
			mutex_unlock(&fs_info->delete_unused_bgs_mutex);
			ret = 0;
			break;
		}

		leaf = path->nodes[0];
		slot = path->slots[0];
		btrfs_item_key_to_cpu(leaf, &found_key, slot);

		if (found_key.objectid != key.objectid) {
			mutex_unlock(&fs_info->delete_unused_bgs_mutex);
			break;
		}

		chunk = btrfs_item_ptr(leaf, slot, struct btrfs_chunk);
		chunk_type = btrfs_chunk_type(leaf, chunk);

		if (!counting) {
			spin_lock(&fs_info->balance_lock);
			bctl->stat.considered++;
			spin_unlock(&fs_info->balance_lock);
		}

		ret = should_balance_chunk(leaf, chunk, found_key.offset);

		btrfs_release_path(path);
		if (!ret) {
			mutex_unlock(&fs_info->delete_unused_bgs_mutex);
			goto loop;
		}

		if (counting) {
			mutex_unlock(&fs_info->delete_unused_bgs_mutex);
			spin_lock(&fs_info->balance_lock);
			bctl->stat.expected++;
			spin_unlock(&fs_info->balance_lock);

			if (chunk_type & BTRFS_BLOCK_GROUP_DATA)
				count_data++;
			else if (chunk_type & BTRFS_BLOCK_GROUP_SYSTEM)
				count_sys++;
			else if (chunk_type & BTRFS_BLOCK_GROUP_METADATA)
				count_meta++;

			goto loop;
		}

		/*
		 * Apply limit_min filter, no need to check if the LIMITS
		 * filter is used, limit_min is 0 by default
		 */
		if (((chunk_type & BTRFS_BLOCK_GROUP_DATA) &&
					count_data < bctl->data.limit_min)
				|| ((chunk_type & BTRFS_BLOCK_GROUP_METADATA) &&
					count_meta < bctl->meta.limit_min)
				|| ((chunk_type & BTRFS_BLOCK_GROUP_SYSTEM) &&
					count_sys < bctl->sys.limit_min)) {
			mutex_unlock(&fs_info->delete_unused_bgs_mutex);
			goto loop;
		}

		if (!chunk_reserved) {
			/*
			 * We may be relocating the only data chunk we have,
			 * which could potentially end up with losing data's
			 * raid profile, so lets allocate an empty one in
			 * advance.
			 */
			ret = btrfs_may_alloc_data_chunk(fs_info,
							 found_key.offset);
			if (ret < 0) {
				mutex_unlock(&fs_info->delete_unused_bgs_mutex);
				goto error;
			} else if (ret == 1) {
				chunk_reserved = 1;
			}
		}

		ret = btrfs_relocate_chunk(fs_info, found_key.offset);
		mutex_unlock(&fs_info->delete_unused_bgs_mutex);
		if (ret == -ENOSPC) {
			enospc_errors++;
		} else if (ret == -ETXTBSY) {
			btrfs_info(fs_info,
	   "skipping relocation of block group %llu due to active swapfile",
				   found_key.offset);
			ret = 0;
		} else if (ret) {
			goto error;
		} else {
			spin_lock(&fs_info->balance_lock);
			bctl->stat.completed++;
			spin_unlock(&fs_info->balance_lock);
		}
loop:
		if (found_key.offset == 0)
			break;
		key.offset = found_key.offset - 1;
	}

	if (counting) {
		btrfs_release_path(path);
		counting = false;
		goto again;
	}
error:
	btrfs_free_path(path);
	if (enospc_errors) {
		btrfs_info(fs_info, "%d enospc errors during balance",
			   enospc_errors);
		if (!ret)
			ret = -ENOSPC;
	}

	return ret;
}

/**
 * alloc_profile_is_valid - see if a given profile is valid and reduced
 * @flags: profile to validate
 * @extended: if true @flags is treated as an extended profile
 */
static int alloc_profile_is_valid(u64 flags, int extended)
{
	u64 mask = (extended ? BTRFS_EXTENDED_PROFILE_MASK :
			       BTRFS_BLOCK_GROUP_PROFILE_MASK);

	flags &= ~BTRFS_BLOCK_GROUP_TYPE_MASK;

	/* 1) check that all other bits are zeroed */
	if (flags & ~mask)
		return 0;

	/* 2) see if profile is reduced */
	if (flags == 0)
		return !extended; /* "0" is valid for usual profiles */

	return has_single_bit_set(flags);
}

static inline int balance_need_close(struct btrfs_fs_info *fs_info)
{
	/* cancel requested || normal exit path */
	return atomic_read(&fs_info->balance_cancel_req) ||
		(atomic_read(&fs_info->balance_pause_req) == 0 &&
		 atomic_read(&fs_info->balance_cancel_req) == 0);
}

/* Non-zero return value signifies invalidity */
static inline int validate_convert_profile(struct btrfs_balance_args *bctl_arg,
		u64 allowed)
{
	return ((bctl_arg->flags & BTRFS_BALANCE_ARGS_CONVERT) &&
		(!alloc_profile_is_valid(bctl_arg->target, 1) ||
		 (bctl_arg->target & ~allowed)));
}

/*
 * Fill @buf with textual description of balance filter flags @bargs, up to
 * @size_buf including the terminating null. The output may be trimmed if it
 * does not fit into the provided buffer.
 */
static void describe_balance_args(struct btrfs_balance_args *bargs, char *buf,
				 u32 size_buf)
{
	int ret;
	u32 size_bp = size_buf;
	char *bp = buf;
	u64 flags = bargs->flags;
	char tmp_buf[128] = {'\0'};

	if (!flags)
		return;

#define CHECK_APPEND_NOARG(a)						\
	do {								\
		ret = snprintf(bp, size_bp, (a));			\
		if (ret < 0 || ret >= size_bp)				\
			goto out_overflow;				\
		size_bp -= ret;						\
		bp += ret;						\
	} while (0)

#define CHECK_APPEND_1ARG(a, v1)					\
	do {								\
		ret = snprintf(bp, size_bp, (a), (v1));			\
		if (ret < 0 || ret >= size_bp)				\
			goto out_overflow;				\
		size_bp -= ret;						\
		bp += ret;						\
	} while (0)

#define CHECK_APPEND_2ARG(a, v1, v2)					\
	do {								\
		ret = snprintf(bp, size_bp, (a), (v1), (v2));		\
		if (ret < 0 || ret >= size_bp)				\
			goto out_overflow;				\
		size_bp -= ret;						\
		bp += ret;						\
	} while (0)

	if (flags & BTRFS_BALANCE_ARGS_CONVERT)
		CHECK_APPEND_1ARG("convert=%s,",
				  btrfs_bg_type_to_raid_name(bargs->target));

	if (flags & BTRFS_BALANCE_ARGS_SOFT)
		CHECK_APPEND_NOARG("soft,");

	if (flags & BTRFS_BALANCE_ARGS_PROFILES) {
		btrfs_describe_block_groups(bargs->profiles, tmp_buf,
					    sizeof(tmp_buf));
		CHECK_APPEND_1ARG("profiles=%s,", tmp_buf);
	}

	if (flags & BTRFS_BALANCE_ARGS_USAGE)
		CHECK_APPEND_1ARG("usage=%llu,", bargs->usage);

	if (flags & BTRFS_BALANCE_ARGS_USAGE_RANGE)
		CHECK_APPEND_2ARG("usage=%u..%u,",
				  bargs->usage_min, bargs->usage_max);

	if (flags & BTRFS_BALANCE_ARGS_DEVID)
		CHECK_APPEND_1ARG("devid=%llu,", bargs->devid);

	if (flags & BTRFS_BALANCE_ARGS_DRANGE)
		CHECK_APPEND_2ARG("drange=%llu..%llu,",
				  bargs->pstart, bargs->pend);

	if (flags & BTRFS_BALANCE_ARGS_VRANGE)
		CHECK_APPEND_2ARG("vrange=%llu..%llu,",
				  bargs->vstart, bargs->vend);

	if (flags & BTRFS_BALANCE_ARGS_LIMIT)
		CHECK_APPEND_1ARG("limit=%llu,", bargs->limit);

	if (flags & BTRFS_BALANCE_ARGS_LIMIT_RANGE)
		CHECK_APPEND_2ARG("limit=%u..%u,",
				bargs->limit_min, bargs->limit_max);

	if (flags & BTRFS_BALANCE_ARGS_STRIPES_RANGE)
		CHECK_APPEND_2ARG("stripes=%u..%u,",
				  bargs->stripes_min, bargs->stripes_max);

#undef CHECK_APPEND_2ARG
#undef CHECK_APPEND_1ARG
#undef CHECK_APPEND_NOARG

out_overflow:

	if (size_bp < size_buf)
		buf[size_buf - size_bp - 1] = '\0'; /* remove last , */
	else
		buf[0] = '\0';
}

static void describe_balance_start_or_resume(struct btrfs_fs_info *fs_info)
{
	u32 size_buf = 1024;
	char tmp_buf[192] = {'\0'};
	char *buf;
	char *bp;
	u32 size_bp = size_buf;
	int ret;
	struct btrfs_balance_control *bctl = fs_info->balance_ctl;

	buf = kzalloc(size_buf, GFP_KERNEL);
	if (!buf)
		return;

	bp = buf;

#define CHECK_APPEND_1ARG(a, v1)					\
	do {								\
		ret = snprintf(bp, size_bp, (a), (v1));			\
		if (ret < 0 || ret >= size_bp)				\
			goto out_overflow;				\
		size_bp -= ret;						\
		bp += ret;						\
	} while (0)

	if (bctl->flags & BTRFS_BALANCE_FORCE)
		CHECK_APPEND_1ARG("%s", "-f ");

	if (bctl->flags & BTRFS_BALANCE_DATA) {
		describe_balance_args(&bctl->data, tmp_buf, sizeof(tmp_buf));
		CHECK_APPEND_1ARG("-d%s ", tmp_buf);
	}

	if (bctl->flags & BTRFS_BALANCE_METADATA) {
		describe_balance_args(&bctl->meta, tmp_buf, sizeof(tmp_buf));
		CHECK_APPEND_1ARG("-m%s ", tmp_buf);
	}

	if (bctl->flags & BTRFS_BALANCE_SYSTEM) {
		describe_balance_args(&bctl->sys, tmp_buf, sizeof(tmp_buf));
		CHECK_APPEND_1ARG("-s%s ", tmp_buf);
	}

#undef CHECK_APPEND_1ARG

out_overflow:

	if (size_bp < size_buf)
		buf[size_buf - size_bp - 1] = '\0'; /* remove last " " */
	btrfs_info(fs_info, "balance: %s %s",
		   (bctl->flags & BTRFS_BALANCE_RESUME) ?
		   "resume" : "start", buf);

	kfree(buf);
}

/*
 * Should be called with balance mutexe held
 */
int btrfs_balance(struct btrfs_fs_info *fs_info,
		  struct btrfs_balance_control *bctl,
		  struct btrfs_ioctl_balance_args *bargs)
{
	u64 meta_target, data_target;
	u64 allowed;
	int mixed = 0;
	int ret;
	u64 num_devices;
	unsigned seq;
	bool reducing_redundancy;
	int i;

	if (btrfs_fs_closing(fs_info) ||
	    atomic_read(&fs_info->balance_pause_req) ||
	    atomic_read(&fs_info->balance_cancel_req)) {
		ret = -EINVAL;
		goto out;
	}

	allowed = btrfs_super_incompat_flags(fs_info->super_copy);
	if (allowed & BTRFS_FEATURE_INCOMPAT_MIXED_GROUPS)
		mixed = 1;

	/*
	 * In case of mixed groups both data and meta should be picked,
	 * and identical options should be given for both of them.
	 */
	allowed = BTRFS_BALANCE_DATA | BTRFS_BALANCE_METADATA;
	if (mixed && (bctl->flags & allowed)) {
		if (!(bctl->flags & BTRFS_BALANCE_DATA) ||
		    !(bctl->flags & BTRFS_BALANCE_METADATA) ||
		    memcmp(&bctl->data, &bctl->meta, sizeof(bctl->data))) {
			btrfs_err(fs_info,
	  "balance: mixed groups data and metadata options must be the same");
			ret = -EINVAL;
			goto out;
		}
	}

	/*
	 * rw_devices will not change at the moment, device add/delete/replace
	 * are excluded by EXCL_OP
	 */
	num_devices = fs_info->fs_devices->rw_devices;

	/*
	 * SINGLE profile on-disk has no profile bit, but in-memory we have a
	 * special bit for it, to make it easier to distinguish.  Thus we need
	 * to set it manually, or balance would refuse the profile.
	 */
	allowed = BTRFS_AVAIL_ALLOC_BIT_SINGLE;
	for (i = 0; i < ARRAY_SIZE(btrfs_raid_array); i++)
		if (num_devices >= btrfs_raid_array[i].devs_min)
			allowed |= btrfs_raid_array[i].bg_flag;

	if (validate_convert_profile(&bctl->data, allowed)) {
		btrfs_err(fs_info,
			  "balance: invalid convert data profile %s",
			  btrfs_bg_type_to_raid_name(bctl->data.target));
		ret = -EINVAL;
		goto out;
	}
	if (validate_convert_profile(&bctl->meta, allowed)) {
		btrfs_err(fs_info,
			  "balance: invalid convert metadata profile %s",
			  btrfs_bg_type_to_raid_name(bctl->meta.target));
		ret = -EINVAL;
		goto out;
	}
	if (validate_convert_profile(&bctl->sys, allowed)) {
		btrfs_err(fs_info,
			  "balance: invalid convert system profile %s",
			  btrfs_bg_type_to_raid_name(bctl->sys.target));
		ret = -EINVAL;
		goto out;
	}

	/*
	 * Allow to reduce metadata or system integrity only if force set for
	 * profiles with redundancy (copies, parity)
	 */
	allowed = 0;
	for (i = 0; i < ARRAY_SIZE(btrfs_raid_array); i++) {
		if (btrfs_raid_array[i].ncopies >= 2 ||
		    btrfs_raid_array[i].tolerated_failures >= 1)
			allowed |= btrfs_raid_array[i].bg_flag;
	}
	do {
		seq = read_seqbegin(&fs_info->profiles_lock);

		if (((bctl->sys.flags & BTRFS_BALANCE_ARGS_CONVERT) &&
		     (fs_info->avail_system_alloc_bits & allowed) &&
		     !(bctl->sys.target & allowed)) ||
		    ((bctl->meta.flags & BTRFS_BALANCE_ARGS_CONVERT) &&
		     (fs_info->avail_metadata_alloc_bits & allowed) &&
		     !(bctl->meta.target & allowed)))
			reducing_redundancy = true;
		else
			reducing_redundancy = false;

		/* if we're not converting, the target field is uninitialized */
		meta_target = (bctl->meta.flags & BTRFS_BALANCE_ARGS_CONVERT) ?
			bctl->meta.target : fs_info->avail_metadata_alloc_bits;
		data_target = (bctl->data.flags & BTRFS_BALANCE_ARGS_CONVERT) ?
			bctl->data.target : fs_info->avail_data_alloc_bits;
	} while (read_seqretry(&fs_info->profiles_lock, seq));

	if (reducing_redundancy) {
		if (bctl->flags & BTRFS_BALANCE_FORCE) {
			btrfs_info(fs_info,
			   "balance: force reducing metadata redundancy");
		} else {
			btrfs_err(fs_info,
	"balance: reduces metadata redundancy, use --force if you want this");
			ret = -EINVAL;
			goto out;
		}
	}

	if (btrfs_get_num_tolerated_disk_barrier_failures(meta_target) <
		btrfs_get_num_tolerated_disk_barrier_failures(data_target)) {
		btrfs_warn(fs_info,
	"balance: metadata profile %s has lower redundancy than data profile %s",
				btrfs_bg_type_to_raid_name(meta_target),
				btrfs_bg_type_to_raid_name(data_target));
	}

	if (fs_info->send_in_progress) {
		btrfs_warn_rl(fs_info,
"cannot run balance while send operations are in progress (%d in progress)",
			      fs_info->send_in_progress);
		ret = -EAGAIN;
		goto out;
	}

	ret = insert_balance_item(fs_info, bctl);
	if (ret && ret != -EEXIST)
		goto out;

	if (!(bctl->flags & BTRFS_BALANCE_RESUME)) {
		BUG_ON(ret == -EEXIST);
		BUG_ON(fs_info->balance_ctl);
		spin_lock(&fs_info->balance_lock);
		fs_info->balance_ctl = bctl;
		spin_unlock(&fs_info->balance_lock);
	} else {
		BUG_ON(ret != -EEXIST);
		spin_lock(&fs_info->balance_lock);
		update_balance_args(bctl);
		spin_unlock(&fs_info->balance_lock);
	}

	ASSERT(!test_bit(BTRFS_FS_BALANCE_RUNNING, &fs_info->flags));
	set_bit(BTRFS_FS_BALANCE_RUNNING, &fs_info->flags);
	describe_balance_start_or_resume(fs_info);
	mutex_unlock(&fs_info->balance_mutex);

	ret = __btrfs_balance(fs_info);

	mutex_lock(&fs_info->balance_mutex);
	if (ret == -ECANCELED && atomic_read(&fs_info->balance_pause_req))
		btrfs_info(fs_info, "balance: paused");
	else if (ret == -ECANCELED && atomic_read(&fs_info->balance_cancel_req))
		btrfs_info(fs_info, "balance: canceled");
	else
		btrfs_info(fs_info, "balance: ended with status: %d", ret);

	clear_bit(BTRFS_FS_BALANCE_RUNNING, &fs_info->flags);

	if (bargs) {
		memset(bargs, 0, sizeof(*bargs));
		btrfs_update_ioctl_balance_args(fs_info, bargs);
	}

	if ((ret && ret != -ECANCELED && ret != -ENOSPC) ||
	    balance_need_close(fs_info)) {
		reset_balance_state(fs_info);
		clear_bit(BTRFS_FS_EXCL_OP, &fs_info->flags);
	}

	wake_up(&fs_info->balance_wait_q);

	return ret;
out:
	if (bctl->flags & BTRFS_BALANCE_RESUME)
		reset_balance_state(fs_info);
	else
		kfree(bctl);
	clear_bit(BTRFS_FS_EXCL_OP, &fs_info->flags);

	return ret;
}

static int balance_kthread(void *data)
{
	struct btrfs_fs_info *fs_info = data;
	int ret = 0;

	mutex_lock(&fs_info->balance_mutex);
	if (fs_info->balance_ctl)
		ret = btrfs_balance(fs_info, fs_info->balance_ctl, NULL);
	mutex_unlock(&fs_info->balance_mutex);

	return ret;
}

int btrfs_resume_balance_async(struct btrfs_fs_info *fs_info)
{
	struct task_struct *tsk;

	mutex_lock(&fs_info->balance_mutex);
	if (!fs_info->balance_ctl) {
		mutex_unlock(&fs_info->balance_mutex);
		return 0;
	}
	mutex_unlock(&fs_info->balance_mutex);

	if (btrfs_test_opt(fs_info, SKIP_BALANCE)) {
		btrfs_info(fs_info, "balance: resume skipped");
		return 0;
	}

	/*
	 * A ro->rw remount sequence should continue with the paused balance
	 * regardless of who pauses it, system or the user as of now, so set
	 * the resume flag.
	 */
	spin_lock(&fs_info->balance_lock);
	fs_info->balance_ctl->flags |= BTRFS_BALANCE_RESUME;
	spin_unlock(&fs_info->balance_lock);

	tsk = kthread_run(balance_kthread, fs_info, "btrfs-balance");
	return PTR_ERR_OR_ZERO(tsk);
}

int btrfs_recover_balance(struct btrfs_fs_info *fs_info)
{
	struct btrfs_balance_control *bctl;
	struct btrfs_balance_item *item;
	struct btrfs_disk_balance_args disk_bargs;
	struct btrfs_path *path;
	struct extent_buffer *leaf;
	struct btrfs_key key;
	int ret;

	path = btrfs_alloc_path();
	if (!path)
		return -ENOMEM;

	key.objectid = BTRFS_BALANCE_OBJECTID;
	key.type = BTRFS_TEMPORARY_ITEM_KEY;
	key.offset = 0;

	ret = btrfs_search_slot(NULL, fs_info->tree_root, &key, path, 0, 0);
	if (ret < 0)
		goto out;
	if (ret > 0) { /* ret = -ENOENT; */
		ret = 0;
		goto out;
	}

	bctl = kzalloc(sizeof(*bctl), GFP_NOFS);
	if (!bctl) {
		ret = -ENOMEM;
		goto out;
	}

	leaf = path->nodes[0];
	item = btrfs_item_ptr(leaf, path->slots[0], struct btrfs_balance_item);

	bctl->flags = btrfs_balance_flags(leaf, item);
	bctl->flags |= BTRFS_BALANCE_RESUME;

	btrfs_balance_data(leaf, item, &disk_bargs);
	btrfs_disk_balance_args_to_cpu(&bctl->data, &disk_bargs);
	btrfs_balance_meta(leaf, item, &disk_bargs);
	btrfs_disk_balance_args_to_cpu(&bctl->meta, &disk_bargs);
	btrfs_balance_sys(leaf, item, &disk_bargs);
	btrfs_disk_balance_args_to_cpu(&bctl->sys, &disk_bargs);

	/*
	 * This should never happen, as the paused balance state is recovered
	 * during mount without any chance of other exclusive ops to collide.
	 *
	 * This gives the exclusive op status to balance and keeps in paused
	 * state until user intervention (cancel or umount). If the ownership
	 * cannot be assigned, show a message but do not fail. The balance
	 * is in a paused state and must have fs_info::balance_ctl properly
	 * set up.
	 */
	if (test_and_set_bit(BTRFS_FS_EXCL_OP, &fs_info->flags))
		btrfs_warn(fs_info,
	"balance: cannot set exclusive op status, resume manually");

	mutex_lock(&fs_info->balance_mutex);
	BUG_ON(fs_info->balance_ctl);
	spin_lock(&fs_info->balance_lock);
	fs_info->balance_ctl = bctl;
	spin_unlock(&fs_info->balance_lock);
	mutex_unlock(&fs_info->balance_mutex);
out:
	btrfs_free_path(path);
	return ret;
}

int btrfs_pause_balance(struct btrfs_fs_info *fs_info)
{
	int ret = 0;

	mutex_lock(&fs_info->balance_mutex);
	if (!fs_info->balance_ctl) {
		mutex_unlock(&fs_info->balance_mutex);
		return -ENOTCONN;
	}

	if (test_bit(BTRFS_FS_BALANCE_RUNNING, &fs_info->flags)) {
		atomic_inc(&fs_info->balance_pause_req);
		mutex_unlock(&fs_info->balance_mutex);

		wait_event(fs_info->balance_wait_q,
			   !test_bit(BTRFS_FS_BALANCE_RUNNING, &fs_info->flags));

		mutex_lock(&fs_info->balance_mutex);
		/* we are good with balance_ctl ripped off from under us */
		BUG_ON(test_bit(BTRFS_FS_BALANCE_RUNNING, &fs_info->flags));
		atomic_dec(&fs_info->balance_pause_req);
	} else {
		ret = -ENOTCONN;
	}

	mutex_unlock(&fs_info->balance_mutex);
	return ret;
}

int btrfs_cancel_balance(struct btrfs_fs_info *fs_info)
{
	mutex_lock(&fs_info->balance_mutex);
	if (!fs_info->balance_ctl) {
		mutex_unlock(&fs_info->balance_mutex);
		return -ENOTCONN;
	}

	/*
	 * A paused balance with the item stored on disk can be resumed at
	 * mount time if the mount is read-write. Otherwise it's still paused
	 * and we must not allow cancelling as it deletes the item.
	 */
	if (sb_rdonly(fs_info->sb)) {
		mutex_unlock(&fs_info->balance_mutex);
		return -EROFS;
	}

	atomic_inc(&fs_info->balance_cancel_req);
	/*
	 * if we are running just wait and return, balance item is
	 * deleted in btrfs_balance in this case
	 */
	if (test_bit(BTRFS_FS_BALANCE_RUNNING, &fs_info->flags)) {
		mutex_unlock(&fs_info->balance_mutex);
		wait_event(fs_info->balance_wait_q,
			   !test_bit(BTRFS_FS_BALANCE_RUNNING, &fs_info->flags));
		mutex_lock(&fs_info->balance_mutex);
	} else {
		mutex_unlock(&fs_info->balance_mutex);
		/*
		 * Lock released to allow other waiters to continue, we'll
		 * reexamine the status again.
		 */
		mutex_lock(&fs_info->balance_mutex);

		if (fs_info->balance_ctl) {
			reset_balance_state(fs_info);
			clear_bit(BTRFS_FS_EXCL_OP, &fs_info->flags);
			btrfs_info(fs_info, "balance: canceled");
		}
	}

	BUG_ON(fs_info->balance_ctl ||
		test_bit(BTRFS_FS_BALANCE_RUNNING, &fs_info->flags));
	atomic_dec(&fs_info->balance_cancel_req);
	mutex_unlock(&fs_info->balance_mutex);
	return 0;
}

static int btrfs_uuid_scan_kthread(void *data)
{
	struct btrfs_fs_info *fs_info = data;
	struct btrfs_root *root = fs_info->tree_root;
	struct btrfs_key key;
	struct btrfs_path *path = NULL;
	int ret = 0;
	struct extent_buffer *eb;
	int slot;
	struct btrfs_root_item root_item;
	u32 item_size;
	struct btrfs_trans_handle *trans = NULL;

	path = btrfs_alloc_path();
	if (!path) {
		ret = -ENOMEM;
		goto out;
	}

	key.objectid = 0;
	key.type = BTRFS_ROOT_ITEM_KEY;
	key.offset = 0;

	while (1) {
		ret = btrfs_search_forward(root, &key, path,
				BTRFS_OLDEST_GENERATION);
		if (ret) {
			if (ret > 0)
				ret = 0;
			break;
		}

		if (key.type != BTRFS_ROOT_ITEM_KEY ||
		    (key.objectid < BTRFS_FIRST_FREE_OBJECTID &&
		     key.objectid != BTRFS_FS_TREE_OBJECTID) ||
		    key.objectid > BTRFS_LAST_FREE_OBJECTID)
			goto skip;

		eb = path->nodes[0];
		slot = path->slots[0];
		item_size = btrfs_item_size_nr(eb, slot);
		if (item_size < sizeof(root_item))
			goto skip;

		read_extent_buffer(eb, &root_item,
				   btrfs_item_ptr_offset(eb, slot),
				   (int)sizeof(root_item));
		if (btrfs_root_refs(&root_item) == 0)
			goto skip;

		if (!btrfs_is_empty_uuid(root_item.uuid) ||
		    !btrfs_is_empty_uuid(root_item.received_uuid)) {
			if (trans)
				goto update_tree;

			btrfs_release_path(path);
			/*
			 * 1 - subvol uuid item
			 * 1 - received_subvol uuid item
			 */
			trans = btrfs_start_transaction(fs_info->uuid_root, 2);
			if (IS_ERR(trans)) {
				ret = PTR_ERR(trans);
				break;
			}
			continue;
		} else {
			goto skip;
		}
update_tree:
		if (!btrfs_is_empty_uuid(root_item.uuid)) {
			ret = btrfs_uuid_tree_add(trans, root_item.uuid,
						  BTRFS_UUID_KEY_SUBVOL,
						  key.objectid);
			if (ret < 0) {
				btrfs_warn(fs_info, "uuid_tree_add failed %d",
					ret);
				break;
			}
		}

		if (!btrfs_is_empty_uuid(root_item.received_uuid)) {
			ret = btrfs_uuid_tree_add(trans,
						  root_item.received_uuid,
						 BTRFS_UUID_KEY_RECEIVED_SUBVOL,
						  key.objectid);
			if (ret < 0) {
				btrfs_warn(fs_info, "uuid_tree_add failed %d",
					ret);
				break;
			}
		}

skip:
		if (trans) {
			ret = btrfs_end_transaction(trans);
			trans = NULL;
			if (ret)
				break;
		}

		btrfs_release_path(path);
		if (key.offset < (u64)-1) {
			key.offset++;
		} else if (key.type < BTRFS_ROOT_ITEM_KEY) {
			key.offset = 0;
			key.type = BTRFS_ROOT_ITEM_KEY;
		} else if (key.objectid < (u64)-1) {
			key.offset = 0;
			key.type = BTRFS_ROOT_ITEM_KEY;
			key.objectid++;
		} else {
			break;
		}
		cond_resched();
	}

out:
	btrfs_free_path(path);
	if (trans && !IS_ERR(trans))
		btrfs_end_transaction(trans);
	if (ret)
		btrfs_warn(fs_info, "btrfs_uuid_scan_kthread failed %d", ret);
	else
		set_bit(BTRFS_FS_UPDATE_UUID_TREE_GEN, &fs_info->flags);
	up(&fs_info->uuid_tree_rescan_sem);
	return 0;
}

/*
 * Callback for btrfs_uuid_tree_iterate().
 * returns:
 * 0	check succeeded, the entry is not outdated.
 * < 0	if an error occurred.
 * > 0	if the check failed, which means the caller shall remove the entry.
 */
static int btrfs_check_uuid_tree_entry(struct btrfs_fs_info *fs_info,
				       u8 *uuid, u8 type, u64 subid)
{
	struct btrfs_key key;
	int ret = 0;
	struct btrfs_root *subvol_root;

	if (type != BTRFS_UUID_KEY_SUBVOL &&
	    type != BTRFS_UUID_KEY_RECEIVED_SUBVOL)
		goto out;

	key.objectid = subid;
	key.type = BTRFS_ROOT_ITEM_KEY;
	key.offset = (u64)-1;
	subvol_root = btrfs_read_fs_root_no_name(fs_info, &key);
	if (IS_ERR(subvol_root)) {
		ret = PTR_ERR(subvol_root);
		if (ret == -ENOENT)
			ret = 1;
		goto out;
	}

	switch (type) {
	case BTRFS_UUID_KEY_SUBVOL:
		if (memcmp(uuid, subvol_root->root_item.uuid, BTRFS_UUID_SIZE))
			ret = 1;
		break;
	case BTRFS_UUID_KEY_RECEIVED_SUBVOL:
		if (memcmp(uuid, subvol_root->root_item.received_uuid,
			   BTRFS_UUID_SIZE))
			ret = 1;
		break;
	}

out:
	return ret;
}

static int btrfs_uuid_rescan_kthread(void *data)
{
	struct btrfs_fs_info *fs_info = (struct btrfs_fs_info *)data;
	int ret;

	/*
	 * 1st step is to iterate through the existing UUID tree and
	 * to delete all entries that contain outdated data.
	 * 2nd step is to add all missing entries to the UUID tree.
	 */
	ret = btrfs_uuid_tree_iterate(fs_info, btrfs_check_uuid_tree_entry);
	if (ret < 0) {
		btrfs_warn(fs_info, "iterating uuid_tree failed %d", ret);
		up(&fs_info->uuid_tree_rescan_sem);
		return ret;
	}
	return btrfs_uuid_scan_kthread(data);
}

int btrfs_create_uuid_tree(struct btrfs_fs_info *fs_info)
{
	struct btrfs_trans_handle *trans;
	struct btrfs_root *tree_root = fs_info->tree_root;
	struct btrfs_root *uuid_root;
	struct task_struct *task;
	int ret;

	/*
	 * 1 - root node
	 * 1 - root item
	 */
	trans = btrfs_start_transaction(tree_root, 2);
	if (IS_ERR(trans))
		return PTR_ERR(trans);

	uuid_root = btrfs_create_tree(trans, BTRFS_UUID_TREE_OBJECTID);
	if (IS_ERR(uuid_root)) {
		ret = PTR_ERR(uuid_root);
		btrfs_abort_transaction(trans, ret);
		btrfs_end_transaction(trans);
		return ret;
	}

	fs_info->uuid_root = uuid_root;

	ret = btrfs_commit_transaction(trans);
	if (ret)
		return ret;

	down(&fs_info->uuid_tree_rescan_sem);
	task = kthread_run(btrfs_uuid_scan_kthread, fs_info, "btrfs-uuid");
	if (IS_ERR(task)) {
		/* fs_info->update_uuid_tree_gen remains 0 in all error case */
		btrfs_warn(fs_info, "failed to start uuid_scan task");
		up(&fs_info->uuid_tree_rescan_sem);
		return PTR_ERR(task);
	}

	return 0;
}

int btrfs_check_uuid_tree(struct btrfs_fs_info *fs_info)
{
	struct task_struct *task;

	down(&fs_info->uuid_tree_rescan_sem);
	task = kthread_run(btrfs_uuid_rescan_kthread, fs_info, "btrfs-uuid");
	if (IS_ERR(task)) {
		/* fs_info->update_uuid_tree_gen remains 0 in all error case */
		btrfs_warn(fs_info, "failed to start uuid_rescan task");
		up(&fs_info->uuid_tree_rescan_sem);
		return PTR_ERR(task);
	}

	return 0;
}

/*
 * shrinking a device means finding all of the device extents past
 * the new size, and then following the back refs to the chunks.
 * The chunk relocation code actually frees the device extent
 */
int btrfs_shrink_device(struct btrfs_device *device, u64 new_size)
{
	struct btrfs_fs_info *fs_info = device->fs_info;
	struct btrfs_root *root = fs_info->dev_root;
	struct btrfs_trans_handle *trans;
	struct btrfs_dev_extent *dev_extent = NULL;
	struct btrfs_path *path;
	u64 length;
	u64 chunk_offset;
	int ret;
	int slot;
	int failed = 0;
	bool retried = false;
	struct extent_buffer *l;
	struct btrfs_key key;
	struct btrfs_super_block *super_copy = fs_info->super_copy;
	u64 old_total = btrfs_super_total_bytes(super_copy);
	u64 old_size = btrfs_device_get_total_bytes(device);
	u64 diff;
	u64 start;

	new_size = round_down(new_size, fs_info->sectorsize);
	start = new_size;
	diff = round_down(old_size - new_size, fs_info->sectorsize);

	if (test_bit(BTRFS_DEV_STATE_REPLACE_TGT, &device->dev_state))
		return -EINVAL;

	path = btrfs_alloc_path();
	if (!path)
		return -ENOMEM;

	path->reada = READA_BACK;

	trans = btrfs_start_transaction(root, 0);
	if (IS_ERR(trans)) {
		btrfs_free_path(path);
		return PTR_ERR(trans);
	}

	mutex_lock(&fs_info->chunk_mutex);

	btrfs_device_set_total_bytes(device, new_size);
	if (test_bit(BTRFS_DEV_STATE_WRITEABLE, &device->dev_state)) {
		device->fs_devices->total_rw_bytes -= diff;
		atomic64_sub(diff, &fs_info->free_chunk_space);
	}

	/*
	 * Once the device's size has been set to the new size, ensure all
	 * in-memory chunks are synced to disk so that the loop below sees them
	 * and relocates them accordingly.
	 */
	if (contains_pending_extent(device, &start, diff)) {
		mutex_unlock(&fs_info->chunk_mutex);
		ret = btrfs_commit_transaction(trans);
		if (ret)
			goto done;
	} else {
		mutex_unlock(&fs_info->chunk_mutex);
		btrfs_end_transaction(trans);
	}

again:
	key.objectid = device->devid;
	key.offset = (u64)-1;
	key.type = BTRFS_DEV_EXTENT_KEY;

	do {
		mutex_lock(&fs_info->delete_unused_bgs_mutex);
		ret = btrfs_search_slot(NULL, root, &key, path, 0, 0);
		if (ret < 0) {
			mutex_unlock(&fs_info->delete_unused_bgs_mutex);
			goto done;
		}

		ret = btrfs_previous_item(root, path, 0, key.type);
		if (ret)
			mutex_unlock(&fs_info->delete_unused_bgs_mutex);
		if (ret < 0)
			goto done;
		if (ret) {
			ret = 0;
			btrfs_release_path(path);
			break;
		}

		l = path->nodes[0];
		slot = path->slots[0];
		btrfs_item_key_to_cpu(l, &key, path->slots[0]);

		if (key.objectid != device->devid) {
			mutex_unlock(&fs_info->delete_unused_bgs_mutex);
			btrfs_release_path(path);
			break;
		}

		dev_extent = btrfs_item_ptr(l, slot, struct btrfs_dev_extent);
		length = btrfs_dev_extent_length(l, dev_extent);

		if (key.offset + length <= new_size) {
			mutex_unlock(&fs_info->delete_unused_bgs_mutex);
			btrfs_release_path(path);
			break;
		}

		chunk_offset = btrfs_dev_extent_chunk_offset(l, dev_extent);
		btrfs_release_path(path);

		/*
		 * We may be relocating the only data chunk we have,
		 * which could potentially end up with losing data's
		 * raid profile, so lets allocate an empty one in
		 * advance.
		 */
		ret = btrfs_may_alloc_data_chunk(fs_info, chunk_offset);
		if (ret < 0) {
			mutex_unlock(&fs_info->delete_unused_bgs_mutex);
			goto done;
		}

		ret = btrfs_relocate_chunk(fs_info, chunk_offset);
		mutex_unlock(&fs_info->delete_unused_bgs_mutex);
		if (ret == -ENOSPC) {
			failed++;
		} else if (ret) {
			if (ret == -ETXTBSY) {
				btrfs_warn(fs_info,
		   "could not shrink block group %llu due to active swapfile",
					   chunk_offset);
			}
			goto done;
		}
	} while (key.offset-- > 0);

	if (failed && !retried) {
		failed = 0;
		retried = true;
		goto again;
	} else if (failed && retried) {
		ret = -ENOSPC;
		goto done;
	}

	/* Shrinking succeeded, else we would be at "done". */
	trans = btrfs_start_transaction(root, 0);
	if (IS_ERR(trans)) {
		ret = PTR_ERR(trans);
		goto done;
	}

	mutex_lock(&fs_info->chunk_mutex);
	btrfs_device_set_disk_total_bytes(device, new_size);
	if (list_empty(&device->post_commit_list))
		list_add_tail(&device->post_commit_list,
			      &trans->transaction->dev_update_list);

	WARN_ON(diff > old_total);
	btrfs_set_super_total_bytes(super_copy,
			round_down(old_total - diff, fs_info->sectorsize));
	mutex_unlock(&fs_info->chunk_mutex);

	/* Now btrfs_update_device() will change the on-disk size. */
	ret = btrfs_update_device(trans, device);
	if (ret < 0) {
		btrfs_abort_transaction(trans, ret);
		btrfs_end_transaction(trans);
	} else {
		ret = btrfs_commit_transaction(trans);
	}
done:
	btrfs_free_path(path);
	if (ret) {
		mutex_lock(&fs_info->chunk_mutex);
		btrfs_device_set_total_bytes(device, old_size);
		if (test_bit(BTRFS_DEV_STATE_WRITEABLE, &device->dev_state))
			device->fs_devices->total_rw_bytes += diff;
		atomic64_add(diff, &fs_info->free_chunk_space);
		mutex_unlock(&fs_info->chunk_mutex);
	}
	return ret;
}

static int btrfs_add_system_chunk(struct btrfs_fs_info *fs_info,
			   struct btrfs_key *key,
			   struct btrfs_chunk *chunk, int item_size)
{
	struct btrfs_super_block *super_copy = fs_info->super_copy;
	struct btrfs_disk_key disk_key;
	u32 array_size;
	u8 *ptr;

	mutex_lock(&fs_info->chunk_mutex);
	array_size = btrfs_super_sys_array_size(super_copy);
	if (array_size + item_size + sizeof(disk_key)
			> BTRFS_SYSTEM_CHUNK_ARRAY_SIZE) {
		mutex_unlock(&fs_info->chunk_mutex);
		return -EFBIG;
	}

	ptr = super_copy->sys_chunk_array + array_size;
	btrfs_cpu_key_to_disk(&disk_key, key);
	memcpy(ptr, &disk_key, sizeof(disk_key));
	ptr += sizeof(disk_key);
	memcpy(ptr, chunk, item_size);
	item_size += sizeof(disk_key);
	btrfs_set_super_sys_array_size(super_copy, array_size + item_size);
	mutex_unlock(&fs_info->chunk_mutex);

	return 0;
}

/*
 * sort the devices in descending order by max_avail, total_avail
 */
static int btrfs_cmp_device_info(const void *a, const void *b)
{
	const struct btrfs_device_info *di_a = a;
	const struct btrfs_device_info *di_b = b;

	if (di_a->max_avail > di_b->max_avail)
		return -1;
	if (di_a->max_avail < di_b->max_avail)
		return 1;
	if (di_a->total_avail > di_b->total_avail)
		return -1;
	if (di_a->total_avail < di_b->total_avail)
		return 1;
	return 0;
}

static void check_raid56_incompat_flag(struct btrfs_fs_info *info, u64 type)
{
	if (!(type & BTRFS_BLOCK_GROUP_RAID56_MASK))
		return;

	btrfs_set_fs_incompat(info, RAID56);
}

static void check_raid1c34_incompat_flag(struct btrfs_fs_info *info, u64 type)
{
	if (!(type & (BTRFS_BLOCK_GROUP_RAID1C3 | BTRFS_BLOCK_GROUP_RAID1C4)))
		return;

	btrfs_set_fs_incompat(info, RAID1C34);
}

static int __btrfs_alloc_chunk(struct btrfs_trans_handle *trans,
			       u64 start, u64 type)
{
	struct btrfs_fs_info *info = trans->fs_info;
	struct btrfs_fs_devices *fs_devices = info->fs_devices;
	struct btrfs_device *device;
	struct map_lookup *map = NULL;
	struct extent_map_tree *em_tree;
	struct extent_map *em;
	struct btrfs_device_info *devices_info = NULL;
	u64 total_avail;
	int num_stripes;	/* total number of stripes to allocate */
	int data_stripes;	/* number of stripes that count for
				   block group size */
	int sub_stripes;	/* sub_stripes info for map */
	int dev_stripes;	/* stripes per dev */
	int devs_max;		/* max devs to use */
	int devs_min;		/* min devs needed */
	int devs_increment;	/* ndevs has to be a multiple of this */
	int ncopies;		/* how many copies to data has */
	int nparity;		/* number of stripes worth of bytes to
				   store parity information */
	int ret;
	u64 max_stripe_size;
	u64 max_chunk_size;
	u64 stripe_size;
	u64 chunk_size;
	int ndevs;
	int i;
	int j;
	int index;

	BUG_ON(!alloc_profile_is_valid(type, 0));

	if (list_empty(&fs_devices->alloc_list)) {
		if (btrfs_test_opt(info, ENOSPC_DEBUG))
			btrfs_debug(info, "%s: no writable device", __func__);
		return -ENOSPC;
	}

	index = btrfs_bg_flags_to_raid_index(type);

	sub_stripes = btrfs_raid_array[index].sub_stripes;
	dev_stripes = btrfs_raid_array[index].dev_stripes;
	devs_max = btrfs_raid_array[index].devs_max;
	if (!devs_max)
		devs_max = BTRFS_MAX_DEVS(info);
	devs_min = btrfs_raid_array[index].devs_min;
	devs_increment = btrfs_raid_array[index].devs_increment;
	ncopies = btrfs_raid_array[index].ncopies;
	nparity = btrfs_raid_array[index].nparity;

	if (type & BTRFS_BLOCK_GROUP_DATA) {
		max_stripe_size = SZ_1G;
		max_chunk_size = BTRFS_MAX_DATA_CHUNK_SIZE;
	} else if (type & BTRFS_BLOCK_GROUP_METADATA) {
		/* for larger filesystems, use larger metadata chunks */
		if (fs_devices->total_rw_bytes > 50ULL * SZ_1G)
			max_stripe_size = SZ_1G;
		else
			max_stripe_size = SZ_256M;
		max_chunk_size = max_stripe_size;
	} else if (type & BTRFS_BLOCK_GROUP_SYSTEM) {
		max_stripe_size = SZ_32M;
		max_chunk_size = 2 * max_stripe_size;
		devs_max = min_t(int, devs_max, BTRFS_MAX_DEVS_SYS_CHUNK);
	} else {
		btrfs_err(info, "invalid chunk type 0x%llx requested",
		       type);
		BUG();
	}

	/* We don't want a chunk larger than 10% of writable space */
	max_chunk_size = min(div_factor(fs_devices->total_rw_bytes, 1),
			     max_chunk_size);

	devices_info = kcalloc(fs_devices->rw_devices, sizeof(*devices_info),
			       GFP_NOFS);
	if (!devices_info)
		return -ENOMEM;

	/*
	 * in the first pass through the devices list, we gather information
	 * about the available holes on each device.
	 */
	ndevs = 0;
	list_for_each_entry(device, &fs_devices->alloc_list, dev_alloc_list) {
		u64 max_avail;
		u64 dev_offset;

		if (!test_bit(BTRFS_DEV_STATE_WRITEABLE, &device->dev_state)) {
			WARN(1, KERN_ERR
			       "BTRFS: read-only device in alloc_list\n");
			continue;
		}

		if (!test_bit(BTRFS_DEV_STATE_IN_FS_METADATA,
					&device->dev_state) ||
		    test_bit(BTRFS_DEV_STATE_REPLACE_TGT, &device->dev_state))
			continue;

		if (device->total_bytes > device->bytes_used)
			total_avail = device->total_bytes - device->bytes_used;
		else
			total_avail = 0;

		/* If there is no space on this device, skip it. */
		if (total_avail == 0)
			continue;

		ret = find_free_dev_extent(device,
					   max_stripe_size * dev_stripes,
					   &dev_offset, &max_avail);
		if (ret && ret != -ENOSPC)
			goto error;

		if (ret == 0)
			max_avail = max_stripe_size * dev_stripes;

		if (max_avail < BTRFS_STRIPE_LEN * dev_stripes) {
			if (btrfs_test_opt(info, ENOSPC_DEBUG))
				btrfs_debug(info,
			"%s: devid %llu has no free space, have=%llu want=%u",
					    __func__, device->devid, max_avail,
					    BTRFS_STRIPE_LEN * dev_stripes);
			continue;
		}

		if (ndevs == fs_devices->rw_devices) {
			WARN(1, "%s: found more than %llu devices\n",
			     __func__, fs_devices->rw_devices);
			break;
		}
		devices_info[ndevs].dev_offset = dev_offset;
		devices_info[ndevs].max_avail = max_avail;
		devices_info[ndevs].total_avail = total_avail;
		devices_info[ndevs].dev = device;
		++ndevs;
	}

	/*
	 * now sort the devices by hole size / available space
	 */
	sort(devices_info, ndevs, sizeof(struct btrfs_device_info),
	     btrfs_cmp_device_info, NULL);

	/*
	 * Round down to number of usable stripes, devs_increment can be any
	 * number so we can't use round_down()
	 */
	ndevs -= ndevs % devs_increment;

	if (ndevs < devs_min) {
		ret = -ENOSPC;
		if (btrfs_test_opt(info, ENOSPC_DEBUG)) {
			btrfs_debug(info,
	"%s: not enough devices with free space: have=%d minimum required=%d",
				    __func__, ndevs, devs_min);
		}
		goto error;
	}

	ndevs = min(ndevs, devs_max);

	/*
	 * The primary goal is to maximize the number of stripes, so use as
	 * many devices as possible, even if the stripes are not maximum sized.
	 *
	 * The DUP profile stores more than one stripe per device, the
	 * max_avail is the total size so we have to adjust.
	 */
	stripe_size = div_u64(devices_info[ndevs - 1].max_avail, dev_stripes);
	num_stripes = ndevs * dev_stripes;

	/*
	 * this will have to be fixed for RAID1 and RAID10 over
	 * more drives
	 */
	data_stripes = (num_stripes - nparity) / ncopies;

	/*
	 * Use the number of data stripes to figure out how big this chunk
	 * is really going to be in terms of logical address space,
	 * and compare that answer with the max chunk size. If it's higher,
	 * we try to reduce stripe_size.
	 */
	if (stripe_size * data_stripes > max_chunk_size) {
		/*
		 * Reduce stripe_size, round it up to a 16MB boundary again and
		 * then use it, unless it ends up being even bigger than the
		 * previous value we had already.
		 */
		stripe_size = min(round_up(div_u64(max_chunk_size,
						   data_stripes), SZ_16M),
				  stripe_size);
	}

	/* align to BTRFS_STRIPE_LEN */
	stripe_size = round_down(stripe_size, BTRFS_STRIPE_LEN);

	map = kmalloc(map_lookup_size(num_stripes), GFP_NOFS);
	if (!map) {
		ret = -ENOMEM;
		goto error;
	}
	map->num_stripes = num_stripes;

	for (i = 0; i < ndevs; ++i) {
		for (j = 0; j < dev_stripes; ++j) {
			int s = i * dev_stripes + j;
			map->stripes[s].dev = devices_info[i].dev;
			map->stripes[s].physical = devices_info[i].dev_offset +
						   j * stripe_size;
		}
	}
	map->stripe_len = BTRFS_STRIPE_LEN;
	map->io_align = BTRFS_STRIPE_LEN;
	map->io_width = BTRFS_STRIPE_LEN;
	map->type = type;
	map->sub_stripes = sub_stripes;

	chunk_size = stripe_size * data_stripes;

	trace_btrfs_chunk_alloc(info, map, start, chunk_size);

	em = alloc_extent_map();
	if (!em) {
		kfree(map);
		ret = -ENOMEM;
		goto error;
	}
	set_bit(EXTENT_FLAG_FS_MAPPING, &em->flags);
	em->map_lookup = map;
	em->start = start;
	em->len = chunk_size;
	em->block_start = 0;
	em->block_len = em->len;
	em->orig_block_len = stripe_size;

	em_tree = &info->mapping_tree;
	write_lock(&em_tree->lock);
	ret = add_extent_mapping(em_tree, em, 0);
	if (ret) {
		write_unlock(&em_tree->lock);
		free_extent_map(em);
		goto error;
	}
	write_unlock(&em_tree->lock);

	ret = btrfs_make_block_group(trans, 0, type, start, chunk_size);
	if (ret)
		goto error_del_extent;

	for (i = 0; i < map->num_stripes; i++) {
		struct btrfs_device *dev = map->stripes[i].dev;

		btrfs_device_set_bytes_used(dev, dev->bytes_used + stripe_size);
		if (list_empty(&dev->post_commit_list))
			list_add_tail(&dev->post_commit_list,
				      &trans->transaction->dev_update_list);
	}

	atomic64_sub(stripe_size * map->num_stripes, &info->free_chunk_space);

	free_extent_map(em);
	check_raid56_incompat_flag(info, type);
	check_raid1c34_incompat_flag(info, type);

	kfree(devices_info);
	return 0;

error_del_extent:
	write_lock(&em_tree->lock);
	remove_extent_mapping(em_tree, em);
	write_unlock(&em_tree->lock);

	/* One for our allocation */
	free_extent_map(em);
	/* One for the tree reference */
	free_extent_map(em);
error:
	kfree(devices_info);
	return ret;
}

int btrfs_finish_chunk_alloc(struct btrfs_trans_handle *trans,
			     u64 chunk_offset, u64 chunk_size)
{
	struct btrfs_fs_info *fs_info = trans->fs_info;
	struct btrfs_root *extent_root = fs_info->extent_root;
	struct btrfs_root *chunk_root = fs_info->chunk_root;
	struct btrfs_key key;
	struct btrfs_device *device;
	struct btrfs_chunk *chunk;
	struct btrfs_stripe *stripe;
	struct extent_map *em;
	struct map_lookup *map;
	size_t item_size;
	u64 dev_offset;
	u64 stripe_size;
	int i = 0;
	int ret = 0;

	em = btrfs_get_chunk_map(fs_info, chunk_offset, chunk_size);
	if (IS_ERR(em))
		return PTR_ERR(em);

	map = em->map_lookup;
	item_size = btrfs_chunk_item_size(map->num_stripes);
	stripe_size = em->orig_block_len;

	chunk = kzalloc(item_size, GFP_NOFS);
	if (!chunk) {
		ret = -ENOMEM;
		goto out;
	}

	/*
	 * Take the device list mutex to prevent races with the final phase of
	 * a device replace operation that replaces the device object associated
	 * with the map's stripes, because the device object's id can change
	 * at any time during that final phase of the device replace operation
	 * (dev-replace.c:btrfs_dev_replace_finishing()).
	 */
	mutex_lock(&fs_info->fs_devices->device_list_mutex);
	for (i = 0; i < map->num_stripes; i++) {
		device = map->stripes[i].dev;
		dev_offset = map->stripes[i].physical;

		ret = btrfs_update_device(trans, device);
		if (ret)
			break;
		ret = btrfs_alloc_dev_extent(trans, device, chunk_offset,
					     dev_offset, stripe_size);
		if (ret)
			break;
	}
	if (ret) {
		mutex_unlock(&fs_info->fs_devices->device_list_mutex);
		goto out;
	}

	stripe = &chunk->stripe;
	for (i = 0; i < map->num_stripes; i++) {
		device = map->stripes[i].dev;
		dev_offset = map->stripes[i].physical;

		btrfs_set_stack_stripe_devid(stripe, device->devid);
		btrfs_set_stack_stripe_offset(stripe, dev_offset);
		memcpy(stripe->dev_uuid, device->uuid, BTRFS_UUID_SIZE);
		stripe++;
	}
	mutex_unlock(&fs_info->fs_devices->device_list_mutex);

	btrfs_set_stack_chunk_length(chunk, chunk_size);
	btrfs_set_stack_chunk_owner(chunk, extent_root->root_key.objectid);
	btrfs_set_stack_chunk_stripe_len(chunk, map->stripe_len);
	btrfs_set_stack_chunk_type(chunk, map->type);
	btrfs_set_stack_chunk_num_stripes(chunk, map->num_stripes);
	btrfs_set_stack_chunk_io_align(chunk, map->stripe_len);
	btrfs_set_stack_chunk_io_width(chunk, map->stripe_len);
	btrfs_set_stack_chunk_sector_size(chunk, fs_info->sectorsize);
	btrfs_set_stack_chunk_sub_stripes(chunk, map->sub_stripes);

	key.objectid = BTRFS_FIRST_CHUNK_TREE_OBJECTID;
	key.type = BTRFS_CHUNK_ITEM_KEY;
	key.offset = chunk_offset;

	ret = btrfs_insert_item(trans, chunk_root, &key, chunk, item_size);
	if (ret == 0 && map->type & BTRFS_BLOCK_GROUP_SYSTEM) {
		/*
		 * TODO: Cleanup of inserted chunk root in case of
		 * failure.
		 */
		ret = btrfs_add_system_chunk(fs_info, &key, chunk, item_size);
	}

out:
	kfree(chunk);
	free_extent_map(em);
	return ret;
}

/*
 * Chunk allocation falls into two parts. The first part does work
 * that makes the new allocated chunk usable, but does not do any operation
 * that modifies the chunk tree. The second part does the work that
 * requires modifying the chunk tree. This division is important for the
 * bootstrap process of adding storage to a seed btrfs.
 */
int btrfs_alloc_chunk(struct btrfs_trans_handle *trans, u64 type)
{
	u64 chunk_offset;

	lockdep_assert_held(&trans->fs_info->chunk_mutex);
	chunk_offset = find_next_chunk(trans->fs_info);
	return __btrfs_alloc_chunk(trans, chunk_offset, type);
}

static noinline int init_first_rw_device(struct btrfs_trans_handle *trans)
{
	struct btrfs_fs_info *fs_info = trans->fs_info;
	u64 chunk_offset;
	u64 sys_chunk_offset;
	u64 alloc_profile;
	int ret;

	chunk_offset = find_next_chunk(fs_info);
	alloc_profile = btrfs_metadata_alloc_profile(fs_info);
	ret = __btrfs_alloc_chunk(trans, chunk_offset, alloc_profile);
	if (ret)
		return ret;

	sys_chunk_offset = find_next_chunk(fs_info);
	alloc_profile = btrfs_system_alloc_profile(fs_info);
	ret = __btrfs_alloc_chunk(trans, sys_chunk_offset, alloc_profile);
	return ret;
}

static inline int btrfs_chunk_max_errors(struct map_lookup *map)
{
	const int index = btrfs_bg_flags_to_raid_index(map->type);

	return btrfs_raid_array[index].tolerated_failures;
}

int btrfs_chunk_readonly(struct btrfs_fs_info *fs_info, u64 chunk_offset)
{
	struct extent_map *em;
	struct map_lookup *map;
	int readonly = 0;
	int miss_ndevs = 0;
	int i;

	em = btrfs_get_chunk_map(fs_info, chunk_offset, 1);
	if (IS_ERR(em))
		return 1;

	map = em->map_lookup;
	for (i = 0; i < map->num_stripes; i++) {
		if (test_bit(BTRFS_DEV_STATE_MISSING,
					&map->stripes[i].dev->dev_state)) {
			miss_ndevs++;
			continue;
		}
		if (!test_bit(BTRFS_DEV_STATE_WRITEABLE,
					&map->stripes[i].dev->dev_state)) {
			readonly = 1;
			goto end;
		}
	}

	/*
	 * If the number of missing devices is larger than max errors,
	 * we can not write the data into that chunk successfully, so
	 * set it readonly.
	 */
	if (miss_ndevs > btrfs_chunk_max_errors(map))
		readonly = 1;
end:
	free_extent_map(em);
	return readonly;
}

void btrfs_mapping_tree_free(struct extent_map_tree *tree)
{
	struct extent_map *em;

	while (1) {
		write_lock(&tree->lock);
		em = lookup_extent_mapping(tree, 0, (u64)-1);
		if (em)
			remove_extent_mapping(tree, em);
		write_unlock(&tree->lock);
		if (!em)
			break;
		/* once for us */
		free_extent_map(em);
		/* once for the tree */
		free_extent_map(em);
	}
}

int btrfs_num_copies(struct btrfs_fs_info *fs_info, u64 logical, u64 len)
{
	struct extent_map *em;
	struct map_lookup *map;
	int ret;

	em = btrfs_get_chunk_map(fs_info, logical, len);
	if (IS_ERR(em))
		/*
		 * We could return errors for these cases, but that could get
		 * ugly and we'd probably do the same thing which is just not do
		 * anything else and exit, so return 1 so the callers don't try
		 * to use other copies.
		 */
		return 1;

	map = em->map_lookup;
	if (map->type & (BTRFS_BLOCK_GROUP_DUP | BTRFS_BLOCK_GROUP_RAID1_MASK))
		ret = map->num_stripes;
	else if (map->type & BTRFS_BLOCK_GROUP_RAID10)
		ret = map->sub_stripes;
	else if (map->type & BTRFS_BLOCK_GROUP_RAID5)
		ret = 2;
	else if (map->type & BTRFS_BLOCK_GROUP_RAID6)
		/*
		 * There could be two corrupted data stripes, we need
		 * to loop retry in order to rebuild the correct data.
		 *
		 * Fail a stripe at a time on every retry except the
		 * stripe under reconstruction.
		 */
		ret = map->num_stripes;
	else
		ret = 1;
	free_extent_map(em);

	down_read(&fs_info->dev_replace.rwsem);
	if (btrfs_dev_replace_is_ongoing(&fs_info->dev_replace) &&
	    fs_info->dev_replace.tgtdev)
		ret++;
	up_read(&fs_info->dev_replace.rwsem);

	return ret;
}

unsigned long btrfs_full_stripe_len(struct btrfs_fs_info *fs_info,
				    u64 logical)
{
	struct extent_map *em;
	struct map_lookup *map;
	unsigned long len = fs_info->sectorsize;

	em = btrfs_get_chunk_map(fs_info, logical, len);

	if (!WARN_ON(IS_ERR(em))) {
		map = em->map_lookup;
		if (map->type & BTRFS_BLOCK_GROUP_RAID56_MASK)
			len = map->stripe_len * nr_data_stripes(map);
		free_extent_map(em);
	}
	return len;
}

int btrfs_is_parity_mirror(struct btrfs_fs_info *fs_info, u64 logical, u64 len)
{
	struct extent_map *em;
	struct map_lookup *map;
	int ret = 0;

	em = btrfs_get_chunk_map(fs_info, logical, len);

	if(!WARN_ON(IS_ERR(em))) {
		map = em->map_lookup;
		if (map->type & BTRFS_BLOCK_GROUP_RAID56_MASK)
			ret = 1;
		free_extent_map(em);
	}
	return ret;
}

static int find_live_mirror(struct btrfs_fs_info *fs_info,
			    struct map_lookup *map, int first,
			    int dev_replace_is_ongoing)
{
	int i;
	int num_stripes;
	int preferred_mirror;
	int tolerance;
	struct btrfs_device *srcdev;

	ASSERT((map->type &
		 (BTRFS_BLOCK_GROUP_RAID1_MASK | BTRFS_BLOCK_GROUP_RAID10)));

	if (map->type & BTRFS_BLOCK_GROUP_RAID10)
		num_stripes = map->sub_stripes;
	else
		num_stripes = map->num_stripes;

	preferred_mirror = first + current->pid % num_stripes;

	if (dev_replace_is_ongoing &&
	    fs_info->dev_replace.cont_reading_from_srcdev_mode ==
	     BTRFS_DEV_REPLACE_ITEM_CONT_READING_FROM_SRCDEV_MODE_AVOID)
		srcdev = fs_info->dev_replace.srcdev;
	else
		srcdev = NULL;

	/*
	 * try to avoid the drive that is the source drive for a
	 * dev-replace procedure, only choose it if no other non-missing
	 * mirror is available
	 */
	for (tolerance = 0; tolerance < 2; tolerance++) {
		if (map->stripes[preferred_mirror].dev->bdev &&
		    (tolerance || map->stripes[preferred_mirror].dev != srcdev))
			return preferred_mirror;
		for (i = first; i < first + num_stripes; i++) {
			if (map->stripes[i].dev->bdev &&
			    (tolerance || map->stripes[i].dev != srcdev))
				return i;
		}
	}

	/* we couldn't find one that doesn't fail.  Just return something
	 * and the io error handling code will clean up eventually
	 */
	return preferred_mirror;
}

static inline int parity_smaller(u64 a, u64 b)
{
	return a > b;
}

/* Bubble-sort the stripe set to put the parity/syndrome stripes last */
static void sort_parity_stripes(struct btrfs_bio *bbio, int num_stripes)
{
	struct btrfs_bio_stripe s;
	int i;
	u64 l;
	int again = 1;

	while (again) {
		again = 0;
		for (i = 0; i < num_stripes - 1; i++) {
			if (parity_smaller(bbio->raid_map[i],
					   bbio->raid_map[i+1])) {
				s = bbio->stripes[i];
				l = bbio->raid_map[i];
				bbio->stripes[i] = bbio->stripes[i+1];
				bbio->raid_map[i] = bbio->raid_map[i+1];
				bbio->stripes[i+1] = s;
				bbio->raid_map[i+1] = l;

				again = 1;
			}
		}
	}
}

static struct btrfs_bio *alloc_btrfs_bio(int total_stripes, int real_stripes)
{
	struct btrfs_bio *bbio = kzalloc(
		 /* the size of the btrfs_bio */
		sizeof(struct btrfs_bio) +
		/* plus the variable array for the stripes */
		sizeof(struct btrfs_bio_stripe) * (total_stripes) +
		/* plus the variable array for the tgt dev */
		sizeof(int) * (real_stripes) +
		/*
		 * plus the raid_map, which includes both the tgt dev
		 * and the stripes
		 */
		sizeof(u64) * (total_stripes),
		GFP_NOFS|__GFP_NOFAIL);

	atomic_set(&bbio->error, 0);
	refcount_set(&bbio->refs, 1);

	return bbio;
}

void btrfs_get_bbio(struct btrfs_bio *bbio)
{
	WARN_ON(!refcount_read(&bbio->refs));
	refcount_inc(&bbio->refs);
}

void btrfs_put_bbio(struct btrfs_bio *bbio)
{
	if (!bbio)
		return;
	if (refcount_dec_and_test(&bbio->refs))
		kfree(bbio);
}

/* can REQ_OP_DISCARD be sent with other REQ like REQ_OP_WRITE? */
/*
 * Please note that, discard won't be sent to target device of device
 * replace.
 */
static int __btrfs_map_block_for_discard(struct btrfs_fs_info *fs_info,
					 u64 logical, u64 *length_ret,
					 struct btrfs_bio **bbio_ret)
{
	struct extent_map *em;
	struct map_lookup *map;
	struct btrfs_bio *bbio;
	u64 length = *length_ret;
	u64 offset;
	u64 stripe_nr;
	u64 stripe_nr_end;
	u64 stripe_end_offset;
	u64 stripe_cnt;
	u64 stripe_len;
	u64 stripe_offset;
	u64 num_stripes;
	u32 stripe_index;
	u32 factor = 0;
	u32 sub_stripes = 0;
	u64 stripes_per_dev = 0;
	u32 remaining_stripes = 0;
	u32 last_stripe = 0;
	int ret = 0;
	int i;

	/* discard always return a bbio */
	ASSERT(bbio_ret);

	em = btrfs_get_chunk_map(fs_info, logical, length);
	if (IS_ERR(em))
		return PTR_ERR(em);

	map = em->map_lookup;
	/* we don't discard raid56 yet */
	if (map->type & BTRFS_BLOCK_GROUP_RAID56_MASK) {
		ret = -EOPNOTSUPP;
		goto out;
	}

	offset = logical - em->start;
	length = min_t(u64, em->start + em->len - logical, length);
	*length_ret = length;

	stripe_len = map->stripe_len;
	/*
	 * stripe_nr counts the total number of stripes we have to stride
	 * to get to this block
	 */
	stripe_nr = div64_u64(offset, stripe_len);

	/* stripe_offset is the offset of this block in its stripe */
	stripe_offset = offset - stripe_nr * stripe_len;

	stripe_nr_end = round_up(offset + length, map->stripe_len);
	stripe_nr_end = div64_u64(stripe_nr_end, map->stripe_len);
	stripe_cnt = stripe_nr_end - stripe_nr;
	stripe_end_offset = stripe_nr_end * map->stripe_len -
			    (offset + length);
	/*
	 * after this, stripe_nr is the number of stripes on this
	 * device we have to walk to find the data, and stripe_index is
	 * the number of our device in the stripe array
	 */
	num_stripes = 1;
	stripe_index = 0;
	if (map->type & (BTRFS_BLOCK_GROUP_RAID0 |
			 BTRFS_BLOCK_GROUP_RAID10)) {
		if (map->type & BTRFS_BLOCK_GROUP_RAID0)
			sub_stripes = 1;
		else
			sub_stripes = map->sub_stripes;

		factor = map->num_stripes / sub_stripes;
		num_stripes = min_t(u64, map->num_stripes,
				    sub_stripes * stripe_cnt);
		stripe_nr = div_u64_rem(stripe_nr, factor, &stripe_index);
		stripe_index *= sub_stripes;
		stripes_per_dev = div_u64_rem(stripe_cnt, factor,
					      &remaining_stripes);
		div_u64_rem(stripe_nr_end - 1, factor, &last_stripe);
		last_stripe *= sub_stripes;
	} else if (map->type & (BTRFS_BLOCK_GROUP_RAID1_MASK |
				BTRFS_BLOCK_GROUP_DUP)) {
		num_stripes = map->num_stripes;
	} else {
		stripe_nr = div_u64_rem(stripe_nr, map->num_stripes,
					&stripe_index);
	}

	bbio = alloc_btrfs_bio(num_stripes, 0);
	if (!bbio) {
		ret = -ENOMEM;
		goto out;
	}

	for (i = 0; i < num_stripes; i++) {
		bbio->stripes[i].physical =
			map->stripes[stripe_index].physical +
			stripe_offset + stripe_nr * map->stripe_len;
		bbio->stripes[i].dev = map->stripes[stripe_index].dev;

		if (map->type & (BTRFS_BLOCK_GROUP_RAID0 |
				 BTRFS_BLOCK_GROUP_RAID10)) {
			bbio->stripes[i].length = stripes_per_dev *
				map->stripe_len;

			if (i / sub_stripes < remaining_stripes)
				bbio->stripes[i].length +=
					map->stripe_len;

			/*
			 * Special for the first stripe and
			 * the last stripe:
			 *
			 * |-------|...|-------|
			 *     |----------|
			 *    off     end_off
			 */
			if (i < sub_stripes)
				bbio->stripes[i].length -=
					stripe_offset;

			if (stripe_index >= last_stripe &&
			    stripe_index <= (last_stripe +
					     sub_stripes - 1))
				bbio->stripes[i].length -=
					stripe_end_offset;

			if (i == sub_stripes - 1)
				stripe_offset = 0;
		} else {
			bbio->stripes[i].length = length;
		}

		stripe_index++;
		if (stripe_index == map->num_stripes) {
			stripe_index = 0;
			stripe_nr++;
		}
	}

	*bbio_ret = bbio;
	bbio->map_type = map->type;
	bbio->num_stripes = num_stripes;
out:
	free_extent_map(em);
	return ret;
}

/*
 * In dev-replace case, for repair case (that's the only case where the mirror
 * is selected explicitly when calling btrfs_map_block), blocks left of the
 * left cursor can also be read from the target drive.
 *
 * For REQ_GET_READ_MIRRORS, the target drive is added as the last one to the
 * array of stripes.
 * For READ, it also needs to be supported using the same mirror number.
 *
 * If the requested block is not left of the left cursor, EIO is returned. This
 * can happen because btrfs_num_copies() returns one more in the dev-replace
 * case.
 */
static int get_extra_mirror_from_replace(struct btrfs_fs_info *fs_info,
					 u64 logical, u64 length,
					 u64 srcdev_devid, int *mirror_num,
					 u64 *physical)
{
	struct btrfs_bio *bbio = NULL;
	int num_stripes;
	int index_srcdev = 0;
	int found = 0;
	u64 physical_of_found = 0;
	int i;
	int ret = 0;

	ret = __btrfs_map_block(fs_info, BTRFS_MAP_GET_READ_MIRRORS,
				logical, &length, &bbio, 0, 0);
	if (ret) {
		ASSERT(bbio == NULL);
		return ret;
	}

	num_stripes = bbio->num_stripes;
	if (*mirror_num > num_stripes) {
		/*
		 * BTRFS_MAP_GET_READ_MIRRORS does not contain this mirror,
		 * that means that the requested area is not left of the left
		 * cursor
		 */
		btrfs_put_bbio(bbio);
		return -EIO;
	}

	/*
	 * process the rest of the function using the mirror_num of the source
	 * drive. Therefore look it up first.  At the end, patch the device
	 * pointer to the one of the target drive.
	 */
	for (i = 0; i < num_stripes; i++) {
		if (bbio->stripes[i].dev->devid != srcdev_devid)
			continue;

		/*
		 * In case of DUP, in order to keep it simple, only add the
		 * mirror with the lowest physical address
		 */
		if (found &&
		    physical_of_found <= bbio->stripes[i].physical)
			continue;

		index_srcdev = i;
		found = 1;
		physical_of_found = bbio->stripes[i].physical;
	}

	btrfs_put_bbio(bbio);

	ASSERT(found);
	if (!found)
		return -EIO;

	*mirror_num = index_srcdev + 1;
	*physical = physical_of_found;
	return ret;
}

static void handle_ops_on_dev_replace(enum btrfs_map_op op,
				      struct btrfs_bio **bbio_ret,
				      struct btrfs_dev_replace *dev_replace,
				      int *num_stripes_ret, int *max_errors_ret)
{
	struct btrfs_bio *bbio = *bbio_ret;
	u64 srcdev_devid = dev_replace->srcdev->devid;
	int tgtdev_indexes = 0;
	int num_stripes = *num_stripes_ret;
	int max_errors = *max_errors_ret;
	int i;

	if (op == BTRFS_MAP_WRITE) {
		int index_where_to_add;

		/*
		 * duplicate the write operations while the dev replace
		 * procedure is running. Since the copying of the old disk to
		 * the new disk takes place at run time while the filesystem is
		 * mounted writable, the regular write operations to the old
		 * disk have to be duplicated to go to the new disk as well.
		 *
		 * Note that device->missing is handled by the caller, and that
		 * the write to the old disk is already set up in the stripes
		 * array.
		 */
		index_where_to_add = num_stripes;
		for (i = 0; i < num_stripes; i++) {
			if (bbio->stripes[i].dev->devid == srcdev_devid) {
				/* write to new disk, too */
				struct btrfs_bio_stripe *new =
					bbio->stripes + index_where_to_add;
				struct btrfs_bio_stripe *old =
					bbio->stripes + i;

				new->physical = old->physical;
				new->length = old->length;
				new->dev = dev_replace->tgtdev;
				bbio->tgtdev_map[i] = index_where_to_add;
				index_where_to_add++;
				max_errors++;
				tgtdev_indexes++;
			}
		}
		num_stripes = index_where_to_add;
	} else if (op == BTRFS_MAP_GET_READ_MIRRORS) {
		int index_srcdev = 0;
		int found = 0;
		u64 physical_of_found = 0;

		/*
		 * During the dev-replace procedure, the target drive can also
		 * be used to read data in case it is needed to repair a corrupt
		 * block elsewhere. This is possible if the requested area is
		 * left of the left cursor. In this area, the target drive is a
		 * full copy of the source drive.
		 */
		for (i = 0; i < num_stripes; i++) {
			if (bbio->stripes[i].dev->devid == srcdev_devid) {
				/*
				 * In case of DUP, in order to keep it simple,
				 * only add the mirror with the lowest physical
				 * address
				 */
				if (found &&
				    physical_of_found <=
				     bbio->stripes[i].physical)
					continue;
				index_srcdev = i;
				found = 1;
				physical_of_found = bbio->stripes[i].physical;
			}
		}
		if (found) {
			struct btrfs_bio_stripe *tgtdev_stripe =
				bbio->stripes + num_stripes;

			tgtdev_stripe->physical = physical_of_found;
			tgtdev_stripe->length =
				bbio->stripes[index_srcdev].length;
			tgtdev_stripe->dev = dev_replace->tgtdev;
			bbio->tgtdev_map[index_srcdev] = num_stripes;

			tgtdev_indexes++;
			num_stripes++;
		}
	}

	*num_stripes_ret = num_stripes;
	*max_errors_ret = max_errors;
	bbio->num_tgtdevs = tgtdev_indexes;
	*bbio_ret = bbio;
}

static bool need_full_stripe(enum btrfs_map_op op)
{
	return (op == BTRFS_MAP_WRITE || op == BTRFS_MAP_GET_READ_MIRRORS);
}

/*
 * btrfs_get_io_geometry - calculates the geomery of a particular (address, len)
 *		       tuple. This information is used to calculate how big a
 *		       particular bio can get before it straddles a stripe.
 *
 * @fs_info - the filesystem
 * @logical - address that we want to figure out the geometry of
 * @len	    - the length of IO we are going to perform, starting at @logical
 * @op      - type of operation - write or read
 * @io_geom - pointer used to return values
 *
 * Returns < 0 in case a chunk for the given logical address cannot be found,
 * usually shouldn't happen unless @logical is corrupted, 0 otherwise.
 */
int btrfs_get_io_geometry(struct btrfs_fs_info *fs_info, enum btrfs_map_op op,
			u64 logical, u64 len, struct btrfs_io_geometry *io_geom)
{
	struct extent_map *em;
	struct map_lookup *map;
	u64 offset;
	u64 stripe_offset;
	u64 stripe_nr;
	u64 stripe_len;
	u64 raid56_full_stripe_start = (u64)-1;
	int data_stripes;
	int ret = 0;

	ASSERT(op != BTRFS_MAP_DISCARD);

	em = btrfs_get_chunk_map(fs_info, logical, len);
	if (IS_ERR(em))
		return PTR_ERR(em);

	map = em->map_lookup;
	/* Offset of this logical address in the chunk */
	offset = logical - em->start;
	/* Len of a stripe in a chunk */
	stripe_len = map->stripe_len;
	/* Stripe wher this block falls in */
	stripe_nr = div64_u64(offset, stripe_len);
	/* Offset of stripe in the chunk */
	stripe_offset = stripe_nr * stripe_len;
	if (offset < stripe_offset) {
		btrfs_crit(fs_info,
"stripe math has gone wrong, stripe_offset=%llu offset=%llu start=%llu logical=%llu stripe_len=%llu",
			stripe_offset, offset, em->start, logical, stripe_len);
		ret = -EINVAL;
		goto out;
	}

	/* stripe_offset is the offset of this block in its stripe */
	stripe_offset = offset - stripe_offset;
	data_stripes = nr_data_stripes(map);

	if (map->type & BTRFS_BLOCK_GROUP_PROFILE_MASK) {
		u64 max_len = stripe_len - stripe_offset;

		/*
		 * In case of raid56, we need to know the stripe aligned start
		 */
		if (map->type & BTRFS_BLOCK_GROUP_RAID56_MASK) {
			unsigned long full_stripe_len = stripe_len * data_stripes;
			raid56_full_stripe_start = offset;

			/*
			 * Allow a write of a full stripe, but make sure we
			 * don't allow straddling of stripes
			 */
			raid56_full_stripe_start = div64_u64(raid56_full_stripe_start,
					full_stripe_len);
			raid56_full_stripe_start *= full_stripe_len;

			/*
			 * For writes to RAID[56], allow a full stripeset across
			 * all disks. For other RAID types and for RAID[56]
			 * reads, just allow a single stripe (on a single disk).
			 */
			if (op == BTRFS_MAP_WRITE) {
				max_len = stripe_len * data_stripes -
					  (offset - raid56_full_stripe_start);
			}
		}
		len = min_t(u64, em->len - offset, max_len);
	} else {
		len = em->len - offset;
	}

	io_geom->len = len;
	io_geom->offset = offset;
	io_geom->stripe_len = stripe_len;
	io_geom->stripe_nr = stripe_nr;
	io_geom->stripe_offset = stripe_offset;
	io_geom->raid56_stripe_offset = raid56_full_stripe_start;

out:
	/* once for us */
	free_extent_map(em);
	return ret;
}

static int __btrfs_map_block(struct btrfs_fs_info *fs_info,
			     enum btrfs_map_op op,
			     u64 logical, u64 *length,
			     struct btrfs_bio **bbio_ret,
			     int mirror_num, int need_raid_map)
{
	struct extent_map *em;
	struct map_lookup *map;
	u64 stripe_offset;
	u64 stripe_nr;
	u64 stripe_len;
	u32 stripe_index;
	int data_stripes;
	int i;
	int ret = 0;
	int num_stripes;
	int max_errors = 0;
	int tgtdev_indexes = 0;
	struct btrfs_bio *bbio = NULL;
	struct btrfs_dev_replace *dev_replace = &fs_info->dev_replace;
	int dev_replace_is_ongoing = 0;
	int num_alloc_stripes;
	int patch_the_first_stripe_for_dev_replace = 0;
	u64 physical_to_patch_in_first_stripe = 0;
	u64 raid56_full_stripe_start = (u64)-1;
	struct btrfs_io_geometry geom;

	ASSERT(bbio_ret);

	if (op == BTRFS_MAP_DISCARD)
		return __btrfs_map_block_for_discard(fs_info, logical,
						     length, bbio_ret);

	ret = btrfs_get_io_geometry(fs_info, op, logical, *length, &geom);
	if (ret < 0)
		return ret;

	em = btrfs_get_chunk_map(fs_info, logical, *length);
	ASSERT(!IS_ERR(em));
	map = em->map_lookup;

	*length = geom.len;
	stripe_len = geom.stripe_len;
	stripe_nr = geom.stripe_nr;
	stripe_offset = geom.stripe_offset;
	raid56_full_stripe_start = geom.raid56_stripe_offset;
	data_stripes = nr_data_stripes(map);

	down_read(&dev_replace->rwsem);
	dev_replace_is_ongoing = btrfs_dev_replace_is_ongoing(dev_replace);
	/*
	 * Hold the semaphore for read during the whole operation, write is
	 * requested at commit time but must wait.
	 */
	if (!dev_replace_is_ongoing)
		up_read(&dev_replace->rwsem);

	if (dev_replace_is_ongoing && mirror_num == map->num_stripes + 1 &&
	    !need_full_stripe(op) && dev_replace->tgtdev != NULL) {
		ret = get_extra_mirror_from_replace(fs_info, logical, *length,
						    dev_replace->srcdev->devid,
						    &mirror_num,
					    &physical_to_patch_in_first_stripe);
		if (ret)
			goto out;
		else
			patch_the_first_stripe_for_dev_replace = 1;
	} else if (mirror_num > map->num_stripes) {
		mirror_num = 0;
	}

	num_stripes = 1;
	stripe_index = 0;
	if (map->type & BTRFS_BLOCK_GROUP_RAID0) {
		stripe_nr = div_u64_rem(stripe_nr, map->num_stripes,
				&stripe_index);
		if (!need_full_stripe(op))
			mirror_num = 1;
	} else if (map->type & BTRFS_BLOCK_GROUP_RAID1_MASK) {
		if (need_full_stripe(op))
			num_stripes = map->num_stripes;
		else if (mirror_num)
			stripe_index = mirror_num - 1;
		else {
			stripe_index = find_live_mirror(fs_info, map, 0,
					    dev_replace_is_ongoing);
			mirror_num = stripe_index + 1;
		}

	} else if (map->type & BTRFS_BLOCK_GROUP_DUP) {
		if (need_full_stripe(op)) {
			num_stripes = map->num_stripes;
		} else if (mirror_num) {
			stripe_index = mirror_num - 1;
		} else {
			mirror_num = 1;
		}

	} else if (map->type & BTRFS_BLOCK_GROUP_RAID10) {
		u32 factor = map->num_stripes / map->sub_stripes;

		stripe_nr = div_u64_rem(stripe_nr, factor, &stripe_index);
		stripe_index *= map->sub_stripes;

		if (need_full_stripe(op))
			num_stripes = map->sub_stripes;
		else if (mirror_num)
			stripe_index += mirror_num - 1;
		else {
			int old_stripe_index = stripe_index;
			stripe_index = find_live_mirror(fs_info, map,
					      stripe_index,
					      dev_replace_is_ongoing);
			mirror_num = stripe_index - old_stripe_index + 1;
		}

	} else if (map->type & BTRFS_BLOCK_GROUP_RAID56_MASK) {
		if (need_raid_map && (need_full_stripe(op) || mirror_num > 1)) {
			/* push stripe_nr back to the start of the full stripe */
			stripe_nr = div64_u64(raid56_full_stripe_start,
					stripe_len * data_stripes);

			/* RAID[56] write or recovery. Return all stripes */
			num_stripes = map->num_stripes;
			max_errors = nr_parity_stripes(map);

			*length = map->stripe_len;
			stripe_index = 0;
			stripe_offset = 0;
		} else {
			/*
			 * Mirror #0 or #1 means the original data block.
			 * Mirror #2 is RAID5 parity block.
			 * Mirror #3 is RAID6 Q block.
			 */
			stripe_nr = div_u64_rem(stripe_nr,
					data_stripes, &stripe_index);
			if (mirror_num > 1)
				stripe_index = data_stripes + mirror_num - 2;

			/* We distribute the parity blocks across stripes */
			div_u64_rem(stripe_nr + stripe_index, map->num_stripes,
					&stripe_index);
			if (!need_full_stripe(op) && mirror_num <= 1)
				mirror_num = 1;
		}
	} else {
		/*
		 * after this, stripe_nr is the number of stripes on this
		 * device we have to walk to find the data, and stripe_index is
		 * the number of our device in the stripe array
		 */
		stripe_nr = div_u64_rem(stripe_nr, map->num_stripes,
				&stripe_index);
		mirror_num = stripe_index + 1;
	}
	if (stripe_index >= map->num_stripes) {
		btrfs_crit(fs_info,
			   "stripe index math went horribly wrong, got stripe_index=%u, num_stripes=%u",
			   stripe_index, map->num_stripes);
		ret = -EINVAL;
		goto out;
	}

	num_alloc_stripes = num_stripes;
	if (dev_replace_is_ongoing && dev_replace->tgtdev != NULL) {
		if (op == BTRFS_MAP_WRITE)
			num_alloc_stripes <<= 1;
		if (op == BTRFS_MAP_GET_READ_MIRRORS)
			num_alloc_stripes++;
		tgtdev_indexes = num_stripes;
	}

	bbio = alloc_btrfs_bio(num_alloc_stripes, tgtdev_indexes);
	if (!bbio) {
		ret = -ENOMEM;
		goto out;
	}
	if (dev_replace_is_ongoing && dev_replace->tgtdev != NULL)
		bbio->tgtdev_map = (int *)(bbio->stripes + num_alloc_stripes);

	/* build raid_map */
	if (map->type & BTRFS_BLOCK_GROUP_RAID56_MASK && need_raid_map &&
	    (need_full_stripe(op) || mirror_num > 1)) {
		u64 tmp;
		unsigned rot;

		bbio->raid_map = (u64 *)((void *)bbio->stripes +
				 sizeof(struct btrfs_bio_stripe) *
				 num_alloc_stripes +
				 sizeof(int) * tgtdev_indexes);

		/* Work out the disk rotation on this stripe-set */
		div_u64_rem(stripe_nr, num_stripes, &rot);

		/* Fill in the logical address of each stripe */
		tmp = stripe_nr * data_stripes;
		for (i = 0; i < data_stripes; i++)
			bbio->raid_map[(i+rot) % num_stripes] =
				em->start + (tmp + i) * map->stripe_len;

		bbio->raid_map[(i+rot) % map->num_stripes] = RAID5_P_STRIPE;
		if (map->type & BTRFS_BLOCK_GROUP_RAID6)
			bbio->raid_map[(i+rot+1) % num_stripes] =
				RAID6_Q_STRIPE;
	}


	for (i = 0; i < num_stripes; i++) {
		bbio->stripes[i].physical =
			map->stripes[stripe_index].physical +
			stripe_offset +
			stripe_nr * map->stripe_len;
		bbio->stripes[i].dev =
			map->stripes[stripe_index].dev;
		stripe_index++;
	}

	if (need_full_stripe(op))
		max_errors = btrfs_chunk_max_errors(map);

	if (bbio->raid_map)
		sort_parity_stripes(bbio, num_stripes);

	if (dev_replace_is_ongoing && dev_replace->tgtdev != NULL &&
	    need_full_stripe(op)) {
		handle_ops_on_dev_replace(op, &bbio, dev_replace, &num_stripes,
					  &max_errors);
	}

	*bbio_ret = bbio;
	bbio->map_type = map->type;
	bbio->num_stripes = num_stripes;
	bbio->max_errors = max_errors;
	bbio->mirror_num = mirror_num;

	/*
	 * this is the case that REQ_READ && dev_replace_is_ongoing &&
	 * mirror_num == num_stripes + 1 && dev_replace target drive is
	 * available as a mirror
	 */
	if (patch_the_first_stripe_for_dev_replace && num_stripes > 0) {
		WARN_ON(num_stripes > 1);
		bbio->stripes[0].dev = dev_replace->tgtdev;
		bbio->stripes[0].physical = physical_to_patch_in_first_stripe;
		bbio->mirror_num = map->num_stripes + 1;
	}
out:
	if (dev_replace_is_ongoing) {
		lockdep_assert_held(&dev_replace->rwsem);
		/* Unlock and let waiting writers proceed */
		up_read(&dev_replace->rwsem);
	}
	free_extent_map(em);
	return ret;
}

int btrfs_map_block(struct btrfs_fs_info *fs_info, enum btrfs_map_op op,
		      u64 logical, u64 *length,
		      struct btrfs_bio **bbio_ret, int mirror_num)
{
	return __btrfs_map_block(fs_info, op, logical, length, bbio_ret,
				 mirror_num, 0);
}

/* For Scrub/replace */
int btrfs_map_sblock(struct btrfs_fs_info *fs_info, enum btrfs_map_op op,
		     u64 logical, u64 *length,
		     struct btrfs_bio **bbio_ret)
{
	return __btrfs_map_block(fs_info, op, logical, length, bbio_ret, 0, 1);
}

int btrfs_rmap_block(struct btrfs_fs_info *fs_info, u64 chunk_start,
		     u64 physical, u64 **logical, int *naddrs, int *stripe_len)
{
	struct extent_map *em;
	struct map_lookup *map;
	u64 *buf;
	u64 bytenr;
	u64 length;
	u64 stripe_nr;
	u64 rmap_len;
	int i, j, nr = 0;

	em = btrfs_get_chunk_map(fs_info, chunk_start, 1);
	if (IS_ERR(em))
		return -EIO;

	map = em->map_lookup;
	length = em->len;
	rmap_len = map->stripe_len;

	if (map->type & BTRFS_BLOCK_GROUP_RAID10)
		length = div_u64(length, map->num_stripes / map->sub_stripes);
	else if (map->type & BTRFS_BLOCK_GROUP_RAID0)
		length = div_u64(length, map->num_stripes);
	else if (map->type & BTRFS_BLOCK_GROUP_RAID56_MASK) {
		length = div_u64(length, nr_data_stripes(map));
		rmap_len = map->stripe_len * nr_data_stripes(map);
	}

	buf = kcalloc(map->num_stripes, sizeof(u64), GFP_NOFS);
	BUG_ON(!buf); /* -ENOMEM */

	for (i = 0; i < map->num_stripes; i++) {
		if (map->stripes[i].physical > physical ||
		    map->stripes[i].physical + length <= physical)
			continue;

		stripe_nr = physical - map->stripes[i].physical;
		stripe_nr = div64_u64(stripe_nr, map->stripe_len);

		if (map->type & BTRFS_BLOCK_GROUP_RAID10) {
			stripe_nr = stripe_nr * map->num_stripes + i;
			stripe_nr = div_u64(stripe_nr, map->sub_stripes);
		} else if (map->type & BTRFS_BLOCK_GROUP_RAID0) {
			stripe_nr = stripe_nr * map->num_stripes + i;
		} /* else if RAID[56], multiply by nr_data_stripes().
		   * Alternatively, just use rmap_len below instead of
		   * map->stripe_len */

		bytenr = chunk_start + stripe_nr * rmap_len;
		WARN_ON(nr >= map->num_stripes);
		for (j = 0; j < nr; j++) {
			if (buf[j] == bytenr)
				break;
		}
		if (j == nr) {
			WARN_ON(nr >= map->num_stripes);
			buf[nr++] = bytenr;
		}
	}

	*logical = buf;
	*naddrs = nr;
	*stripe_len = rmap_len;

	free_extent_map(em);
	return 0;
}

static inline void btrfs_end_bbio(struct btrfs_bio *bbio, struct bio *bio)
{
	bio->bi_private = bbio->private;
	bio->bi_end_io = bbio->end_io;
	bio_endio(bio);

	btrfs_put_bbio(bbio);
}

static void btrfs_end_bio(struct bio *bio)
{
	struct btrfs_bio *bbio = bio->bi_private;
	int is_orig_bio = 0;

	if (bio->bi_status) {
		atomic_inc(&bbio->error);
		if (bio->bi_status == BLK_STS_IOERR ||
		    bio->bi_status == BLK_STS_TARGET) {
			unsigned int stripe_index =
				btrfs_io_bio(bio)->stripe_index;
			struct btrfs_device *dev;

			BUG_ON(stripe_index >= bbio->num_stripes);
			dev = bbio->stripes[stripe_index].dev;
			if (dev->bdev) {
				if (bio_op(bio) == REQ_OP_WRITE)
					btrfs_dev_stat_inc_and_print(dev,
						BTRFS_DEV_STAT_WRITE_ERRS);
				else if (!(bio->bi_opf & REQ_RAHEAD))
					btrfs_dev_stat_inc_and_print(dev,
						BTRFS_DEV_STAT_READ_ERRS);
				if (bio->bi_opf & REQ_PREFLUSH)
					btrfs_dev_stat_inc_and_print(dev,
						BTRFS_DEV_STAT_FLUSH_ERRS);
			}
		}
	}

	if (bio == bbio->orig_bio)
		is_orig_bio = 1;

	btrfs_bio_counter_dec(bbio->fs_info);

	if (atomic_dec_and_test(&bbio->stripes_pending)) {
		if (!is_orig_bio) {
			bio_put(bio);
			bio = bbio->orig_bio;
		}

		btrfs_io_bio(bio)->mirror_num = bbio->mirror_num;
		/* only send an error to the higher layers if it is
		 * beyond the tolerance of the btrfs bio
		 */
		if (atomic_read(&bbio->error) > bbio->max_errors) {
			bio->bi_status = BLK_STS_IOERR;
		} else {
			/*
			 * this bio is actually up to date, we didn't
			 * go over the max number of errors
			 */
			bio->bi_status = BLK_STS_OK;
		}

		btrfs_end_bbio(bbio, bio);
	} else if (!is_orig_bio) {
		bio_put(bio);
	}
}

static void submit_stripe_bio(struct btrfs_bio *bbio, struct bio *bio,
			      u64 physical, int dev_nr)
{
	struct btrfs_device *dev = bbio->stripes[dev_nr].dev;
	struct btrfs_fs_info *fs_info = bbio->fs_info;

	bio->bi_private = bbio;
	btrfs_io_bio(bio)->stripe_index = dev_nr;
	bio->bi_end_io = btrfs_end_bio;
	bio->bi_iter.bi_sector = physical >> 9;
	btrfs_debug_in_rcu(fs_info,
	"btrfs_map_bio: rw %d 0x%x, sector=%llu, dev=%lu (%s id %llu), size=%u",
		bio_op(bio), bio->bi_opf, (u64)bio->bi_iter.bi_sector,
		(u_long)dev->bdev->bd_dev, rcu_str_deref(dev->name), dev->devid,
		bio->bi_iter.bi_size);
	bio_set_dev(bio, dev->bdev);

	btrfs_bio_counter_inc_noblocked(fs_info);

	btrfsic_submit_bio(bio);
}

static void bbio_error(struct btrfs_bio *bbio, struct bio *bio, u64 logical)
{
	atomic_inc(&bbio->error);
	if (atomic_dec_and_test(&bbio->stripes_pending)) {
		/* Should be the original bio. */
		WARN_ON(bio != bbio->orig_bio);

		btrfs_io_bio(bio)->mirror_num = bbio->mirror_num;
		bio->bi_iter.bi_sector = logical >> 9;
		if (atomic_read(&bbio->error) > bbio->max_errors)
			bio->bi_status = BLK_STS_IOERR;
		else
			bio->bi_status = BLK_STS_OK;
		btrfs_end_bbio(bbio, bio);
	}
}

blk_status_t btrfs_map_bio(struct btrfs_fs_info *fs_info, struct bio *bio,
			   int mirror_num)
{
	struct btrfs_device *dev;
	struct bio *first_bio = bio;
	u64 logical = (u64)bio->bi_iter.bi_sector << 9;
	u64 length = 0;
	u64 map_length;
	int ret;
	int dev_nr;
	int total_devs;
	struct btrfs_bio *bbio = NULL;

	length = bio->bi_iter.bi_size;
	map_length = length;

	btrfs_bio_counter_inc_blocked(fs_info);
	ret = __btrfs_map_block(fs_info, btrfs_op(bio), logical,
				&map_length, &bbio, mirror_num, 1);
	if (ret) {
		btrfs_bio_counter_dec(fs_info);
		return errno_to_blk_status(ret);
	}

	total_devs = bbio->num_stripes;
	bbio->orig_bio = first_bio;
	bbio->private = first_bio->bi_private;
	bbio->end_io = first_bio->bi_end_io;
	bbio->fs_info = fs_info;
	atomic_set(&bbio->stripes_pending, bbio->num_stripes);

	if ((bbio->map_type & BTRFS_BLOCK_GROUP_RAID56_MASK) &&
	    ((bio_op(bio) == REQ_OP_WRITE) || (mirror_num > 1))) {
		/* In this case, map_length has been set to the length of
		   a single stripe; not the whole write */
		if (bio_op(bio) == REQ_OP_WRITE) {
			ret = raid56_parity_write(fs_info, bio, bbio,
						  map_length);
		} else {
			ret = raid56_parity_recover(fs_info, bio, bbio,
						    map_length, mirror_num, 1);
		}

		btrfs_bio_counter_dec(fs_info);
		return errno_to_blk_status(ret);
	}

	if (map_length < length) {
		btrfs_crit(fs_info,
			   "mapping failed logical %llu bio len %llu len %llu",
			   logical, length, map_length);
		BUG();
	}

	for (dev_nr = 0; dev_nr < total_devs; dev_nr++) {
		dev = bbio->stripes[dev_nr].dev;
		if (!dev || !dev->bdev || test_bit(BTRFS_DEV_STATE_MISSING,
						   &dev->dev_state) ||
		    (bio_op(first_bio) == REQ_OP_WRITE &&
		    !test_bit(BTRFS_DEV_STATE_WRITEABLE, &dev->dev_state))) {
			bbio_error(bbio, first_bio, logical);
			continue;
		}

		if (dev_nr < total_devs - 1)
			bio = btrfs_bio_clone(first_bio);
		else
			bio = first_bio;

		submit_stripe_bio(bbio, bio, bbio->stripes[dev_nr].physical,
				  dev_nr);
	}
	btrfs_bio_counter_dec(fs_info);
	return BLK_STS_OK;
}

/*
 * Find a device specified by @devid or @uuid in the list of @fs_devices, or
 * return NULL.
 *
 * If devid and uuid are both specified, the match must be exact, otherwise
 * only devid is used.
 *
 * If @seed is true, traverse through the seed devices.
 */
struct btrfs_device *btrfs_find_device(struct btrfs_fs_devices *fs_devices,
				       u64 devid, u8 *uuid, u8 *fsid,
				       bool seed)
{
	struct btrfs_device *device;

	while (fs_devices) {
		if (!fsid ||
		    !memcmp(fs_devices->metadata_uuid, fsid, BTRFS_FSID_SIZE)) {
			list_for_each_entry(device, &fs_devices->devices,
					    dev_list) {
				if (device->devid == devid &&
				    (!uuid || memcmp(device->uuid, uuid,
						     BTRFS_UUID_SIZE) == 0))
					return device;
			}
		}
		if (seed)
			fs_devices = fs_devices->seed;
		else
			return NULL;
	}
	return NULL;
}

static struct btrfs_device *add_missing_dev(struct btrfs_fs_devices *fs_devices,
					    u64 devid, u8 *dev_uuid)
{
	struct btrfs_device *device;

	device = btrfs_alloc_device(NULL, &devid, dev_uuid);
	if (IS_ERR(device))
		return device;

	list_add(&device->dev_list, &fs_devices->devices);
	device->fs_devices = fs_devices;
	fs_devices->num_devices++;

	set_bit(BTRFS_DEV_STATE_MISSING, &device->dev_state);
	fs_devices->missing_devices++;

	return device;
}

/**
 * btrfs_alloc_device - allocate struct btrfs_device
 * @fs_info:	used only for generating a new devid, can be NULL if
 *		devid is provided (i.e. @devid != NULL).
 * @devid:	a pointer to devid for this device.  If NULL a new devid
 *		is generated.
 * @uuid:	a pointer to UUID for this device.  If NULL a new UUID
 *		is generated.
 *
 * Return: a pointer to a new &struct btrfs_device on success; ERR_PTR()
 * on error.  Returned struct is not linked onto any lists and must be
 * destroyed with btrfs_free_device.
 */
struct btrfs_device *btrfs_alloc_device(struct btrfs_fs_info *fs_info,
					const u64 *devid,
					const u8 *uuid)
{
	struct btrfs_device *dev;
	u64 tmp;

	if (WARN_ON(!devid && !fs_info))
		return ERR_PTR(-EINVAL);

	dev = __alloc_device();
	if (IS_ERR(dev))
		return dev;

	if (devid)
		tmp = *devid;
	else {
		int ret;

		ret = find_next_devid(fs_info, &tmp);
		if (ret) {
			btrfs_free_device(dev);
			return ERR_PTR(ret);
		}
	}
	dev->devid = tmp;

	if (uuid)
		memcpy(dev->uuid, uuid, BTRFS_UUID_SIZE);
	else
		generate_random_uuid(dev->uuid);

	return dev;
}

static void btrfs_report_missing_device(struct btrfs_fs_info *fs_info,
					u64 devid, u8 *uuid, bool error)
{
	if (error)
		btrfs_err_rl(fs_info, "devid %llu uuid %pU is missing",
			      devid, uuid);
	else
		btrfs_warn_rl(fs_info, "devid %llu uuid %pU is missing",
			      devid, uuid);
}

static u64 calc_stripe_length(u64 type, u64 chunk_len, int num_stripes)
{
	int index = btrfs_bg_flags_to_raid_index(type);
	int ncopies = btrfs_raid_array[index].ncopies;
	int data_stripes;

	switch (type & BTRFS_BLOCK_GROUP_PROFILE_MASK) {
	case BTRFS_BLOCK_GROUP_RAID5:
		data_stripes = num_stripes - 1;
		break;
	case BTRFS_BLOCK_GROUP_RAID6:
		data_stripes = num_stripes - 2;
		break;
	default:
		data_stripes = num_stripes / ncopies;
		break;
	}
	return div_u64(chunk_len, data_stripes);
}

static int read_one_chunk(struct btrfs_key *key, struct extent_buffer *leaf,
			  struct btrfs_chunk *chunk)
{
	struct btrfs_fs_info *fs_info = leaf->fs_info;
	struct extent_map_tree *map_tree = &fs_info->mapping_tree;
	struct map_lookup *map;
	struct extent_map *em;
	u64 logical;
	u64 length;
	u64 devid;
	u8 uuid[BTRFS_UUID_SIZE];
	int num_stripes;
	int ret;
	int i;

	logical = key->offset;
	length = btrfs_chunk_length(leaf, chunk);
	num_stripes = btrfs_chunk_num_stripes(leaf, chunk);

	/*
	 * Only need to verify chunk item if we're reading from sys chunk array,
	 * as chunk item in tree block is already verified by tree-checker.
	 */
	if (leaf->start == BTRFS_SUPER_INFO_OFFSET) {
		ret = btrfs_check_chunk_valid(leaf, chunk, logical);
		if (ret)
			return ret;
	}

	read_lock(&map_tree->lock);
	em = lookup_extent_mapping(map_tree, logical, 1);
	read_unlock(&map_tree->lock);

	/* already mapped? */
	if (em && em->start <= logical && em->start + em->len > logical) {
		free_extent_map(em);
		return 0;
	} else if (em) {
		free_extent_map(em);
	}

	em = alloc_extent_map();
	if (!em)
		return -ENOMEM;
	map = kmalloc(map_lookup_size(num_stripes), GFP_NOFS);
	if (!map) {
		free_extent_map(em);
		return -ENOMEM;
	}

	set_bit(EXTENT_FLAG_FS_MAPPING, &em->flags);
	em->map_lookup = map;
	em->start = logical;
	em->len = length;
	em->orig_start = 0;
	em->block_start = 0;
	em->block_len = em->len;

	map->num_stripes = num_stripes;
	map->io_width = btrfs_chunk_io_width(leaf, chunk);
	map->io_align = btrfs_chunk_io_align(leaf, chunk);
	map->stripe_len = btrfs_chunk_stripe_len(leaf, chunk);
	map->type = btrfs_chunk_type(leaf, chunk);
	map->sub_stripes = btrfs_chunk_sub_stripes(leaf, chunk);
	map->verified_stripes = 0;
	em->orig_block_len = calc_stripe_length(map->type, em->len,
						map->num_stripes);
	for (i = 0; i < num_stripes; i++) {
		map->stripes[i].physical =
			btrfs_stripe_offset_nr(leaf, chunk, i);
		devid = btrfs_stripe_devid_nr(leaf, chunk, i);
		read_extent_buffer(leaf, uuid, (unsigned long)
				   btrfs_stripe_dev_uuid_nr(chunk, i),
				   BTRFS_UUID_SIZE);
		map->stripes[i].dev = btrfs_find_device(fs_info->fs_devices,
							devid, uuid, NULL, true);
		if (!map->stripes[i].dev &&
		    !btrfs_test_opt(fs_info, DEGRADED)) {
			free_extent_map(em);
			btrfs_report_missing_device(fs_info, devid, uuid, true);
			return -ENOENT;
		}
		if (!map->stripes[i].dev) {
			map->stripes[i].dev =
				add_missing_dev(fs_info->fs_devices, devid,
						uuid);
			if (IS_ERR(map->stripes[i].dev)) {
				free_extent_map(em);
				btrfs_err(fs_info,
					"failed to init missing dev %llu: %ld",
					devid, PTR_ERR(map->stripes[i].dev));
				return PTR_ERR(map->stripes[i].dev);
			}
			btrfs_report_missing_device(fs_info, devid, uuid, false);
		}
		set_bit(BTRFS_DEV_STATE_IN_FS_METADATA,
				&(map->stripes[i].dev->dev_state));

	}

	write_lock(&map_tree->lock);
	ret = add_extent_mapping(map_tree, em, 0);
	write_unlock(&map_tree->lock);
	if (ret < 0) {
		btrfs_err(fs_info,
			  "failed to add chunk map, start=%llu len=%llu: %d",
			  em->start, em->len, ret);
	}
	free_extent_map(em);

	return ret;
}

static void fill_device_from_item(struct extent_buffer *leaf,
				 struct btrfs_dev_item *dev_item,
				 struct btrfs_device *device)
{
	unsigned long ptr;

	device->devid = btrfs_device_id(leaf, dev_item);
	device->disk_total_bytes = btrfs_device_total_bytes(leaf, dev_item);
	device->total_bytes = device->disk_total_bytes;
	device->commit_total_bytes = device->disk_total_bytes;
	device->bytes_used = btrfs_device_bytes_used(leaf, dev_item);
	device->commit_bytes_used = device->bytes_used;
	device->type = btrfs_device_type(leaf, dev_item);
	device->io_align = btrfs_device_io_align(leaf, dev_item);
	device->io_width = btrfs_device_io_width(leaf, dev_item);
	device->sector_size = btrfs_device_sector_size(leaf, dev_item);
	WARN_ON(device->devid == BTRFS_DEV_REPLACE_DEVID);
	clear_bit(BTRFS_DEV_STATE_REPLACE_TGT, &device->dev_state);

	ptr = btrfs_device_uuid(dev_item);
	read_extent_buffer(leaf, device->uuid, ptr, BTRFS_UUID_SIZE);
}

static struct btrfs_fs_devices *open_seed_devices(struct btrfs_fs_info *fs_info,
						  u8 *fsid)
{
	struct btrfs_fs_devices *fs_devices;
	int ret;

	lockdep_assert_held(&uuid_mutex);
	ASSERT(fsid);

	fs_devices = fs_info->fs_devices->seed;
	while (fs_devices) {
		if (!memcmp(fs_devices->fsid, fsid, BTRFS_FSID_SIZE))
			return fs_devices;

		fs_devices = fs_devices->seed;
	}

	fs_devices = find_fsid(fsid, NULL);
	if (!fs_devices) {
		if (!btrfs_test_opt(fs_info, DEGRADED))
			return ERR_PTR(-ENOENT);

		fs_devices = alloc_fs_devices(fsid, NULL);
		if (IS_ERR(fs_devices))
			return fs_devices;

		fs_devices->seeding = true;
		fs_devices->opened = 1;
		return fs_devices;
	}

	fs_devices = clone_fs_devices(fs_devices);
	if (IS_ERR(fs_devices))
		return fs_devices;

	ret = open_fs_devices(fs_devices, FMODE_READ, fs_info->bdev_holder);
	if (ret) {
		free_fs_devices(fs_devices);
		fs_devices = ERR_PTR(ret);
		goto out;
	}

	if (!fs_devices->seeding) {
		close_fs_devices(fs_devices);
		free_fs_devices(fs_devices);
		fs_devices = ERR_PTR(-EINVAL);
		goto out;
	}

	fs_devices->seed = fs_info->fs_devices->seed;
	fs_info->fs_devices->seed = fs_devices;
out:
	return fs_devices;
}

static int read_one_dev(struct extent_buffer *leaf,
			struct btrfs_dev_item *dev_item)
{
	struct btrfs_fs_info *fs_info = leaf->fs_info;
	struct btrfs_fs_devices *fs_devices = fs_info->fs_devices;
	struct btrfs_device *device;
	u64 devid;
	int ret;
	u8 fs_uuid[BTRFS_FSID_SIZE];
	u8 dev_uuid[BTRFS_UUID_SIZE];

	devid = btrfs_device_id(leaf, dev_item);
	read_extent_buffer(leaf, dev_uuid, btrfs_device_uuid(dev_item),
			   BTRFS_UUID_SIZE);
	read_extent_buffer(leaf, fs_uuid, btrfs_device_fsid(dev_item),
			   BTRFS_FSID_SIZE);

	if (memcmp(fs_uuid, fs_devices->metadata_uuid, BTRFS_FSID_SIZE)) {
		fs_devices = open_seed_devices(fs_info, fs_uuid);
		if (IS_ERR(fs_devices))
			return PTR_ERR(fs_devices);
	}

	device = btrfs_find_device(fs_info->fs_devices, devid, dev_uuid,
				   fs_uuid, true);
	if (!device) {
		if (!btrfs_test_opt(fs_info, DEGRADED)) {
			btrfs_report_missing_device(fs_info, devid,
							dev_uuid, true);
			return -ENOENT;
		}

		device = add_missing_dev(fs_devices, devid, dev_uuid);
		if (IS_ERR(device)) {
			btrfs_err(fs_info,
				"failed to add missing dev %llu: %ld",
				devid, PTR_ERR(device));
			return PTR_ERR(device);
		}
		btrfs_report_missing_device(fs_info, devid, dev_uuid, false);
	} else {
		if (!device->bdev) {
			if (!btrfs_test_opt(fs_info, DEGRADED)) {
				btrfs_report_missing_device(fs_info,
						devid, dev_uuid, true);
				return -ENOENT;
			}
			btrfs_report_missing_device(fs_info, devid,
							dev_uuid, false);
		}

		if (!device->bdev &&
		    !test_bit(BTRFS_DEV_STATE_MISSING, &device->dev_state)) {
			/*
			 * this happens when a device that was properly setup
			 * in the device info lists suddenly goes bad.
			 * device->bdev is NULL, and so we have to set
			 * device->missing to one here
			 */
			device->fs_devices->missing_devices++;
			set_bit(BTRFS_DEV_STATE_MISSING, &device->dev_state);
		}

		/* Move the device to its own fs_devices */
		if (device->fs_devices != fs_devices) {
			ASSERT(test_bit(BTRFS_DEV_STATE_MISSING,
							&device->dev_state));

			list_move(&device->dev_list, &fs_devices->devices);
			device->fs_devices->num_devices--;
			fs_devices->num_devices++;

			device->fs_devices->missing_devices--;
			fs_devices->missing_devices++;

			device->fs_devices = fs_devices;
		}
	}

	if (device->fs_devices != fs_info->fs_devices) {
		BUG_ON(test_bit(BTRFS_DEV_STATE_WRITEABLE, &device->dev_state));
		if (device->generation !=
		    btrfs_device_generation(leaf, dev_item))
			return -EINVAL;
	}

	fill_device_from_item(leaf, dev_item, device);
	set_bit(BTRFS_DEV_STATE_IN_FS_METADATA, &device->dev_state);
	if (test_bit(BTRFS_DEV_STATE_WRITEABLE, &device->dev_state) &&
	   !test_bit(BTRFS_DEV_STATE_REPLACE_TGT, &device->dev_state)) {
		device->fs_devices->total_rw_bytes += device->total_bytes;
		atomic64_add(device->total_bytes - device->bytes_used,
				&fs_info->free_chunk_space);
	}
	ret = 0;
	return ret;
}

int btrfs_read_sys_array(struct btrfs_fs_info *fs_info)
{
	struct btrfs_root *root = fs_info->tree_root;
	struct btrfs_super_block *super_copy = fs_info->super_copy;
	struct extent_buffer *sb;
	struct btrfs_disk_key *disk_key;
	struct btrfs_chunk *chunk;
	u8 *array_ptr;
	unsigned long sb_array_offset;
	int ret = 0;
	u32 num_stripes;
	u32 array_size;
	u32 len = 0;
	u32 cur_offset;
	u64 type;
	struct btrfs_key key;

	ASSERT(BTRFS_SUPER_INFO_SIZE <= fs_info->nodesize);
	/*
	 * This will create extent buffer of nodesize, superblock size is
	 * fixed to BTRFS_SUPER_INFO_SIZE. If nodesize > sb size, this will
	 * overallocate but we can keep it as-is, only the first page is used.
	 */
	sb = btrfs_find_create_tree_block(fs_info, BTRFS_SUPER_INFO_OFFSET);
	if (IS_ERR(sb))
		return PTR_ERR(sb);
	set_extent_buffer_uptodate(sb);
	btrfs_set_buffer_lockdep_class(root->root_key.objectid, sb, 0);
	/*
	 * The sb extent buffer is artificial and just used to read the system array.
	 * set_extent_buffer_uptodate() call does not properly mark all it's
	 * pages up-to-date when the page is larger: extent does not cover the
	 * whole page and consequently check_page_uptodate does not find all
	 * the page's extents up-to-date (the hole beyond sb),
	 * write_extent_buffer then triggers a WARN_ON.
	 *
	 * Regular short extents go through mark_extent_buffer_dirty/writeback cycle,
	 * but sb spans only this function. Add an explicit SetPageUptodate call
	 * to silence the warning eg. on PowerPC 64.
	 */
	if (PAGE_SIZE > BTRFS_SUPER_INFO_SIZE)
		SetPageUptodate(sb->pages[0]);

	write_extent_buffer(sb, super_copy, 0, BTRFS_SUPER_INFO_SIZE);
	array_size = btrfs_super_sys_array_size(super_copy);

	array_ptr = super_copy->sys_chunk_array;
	sb_array_offset = offsetof(struct btrfs_super_block, sys_chunk_array);
	cur_offset = 0;

	while (cur_offset < array_size) {
		disk_key = (struct btrfs_disk_key *)array_ptr;
		len = sizeof(*disk_key);
		if (cur_offset + len > array_size)
			goto out_short_read;

		btrfs_disk_key_to_cpu(&key, disk_key);

		array_ptr += len;
		sb_array_offset += len;
		cur_offset += len;

		if (key.type != BTRFS_CHUNK_ITEM_KEY) {
			btrfs_err(fs_info,
			    "unexpected item type %u in sys_array at offset %u",
				  (u32)key.type, cur_offset);
			ret = -EIO;
			break;
		}

		chunk = (struct btrfs_chunk *)sb_array_offset;
		/*
		 * At least one btrfs_chunk with one stripe must be present,
		 * exact stripe count check comes afterwards
		 */
		len = btrfs_chunk_item_size(1);
		if (cur_offset + len > array_size)
			goto out_short_read;

		num_stripes = btrfs_chunk_num_stripes(sb, chunk);
		if (!num_stripes) {
			btrfs_err(fs_info,
			"invalid number of stripes %u in sys_array at offset %u",
				  num_stripes, cur_offset);
			ret = -EIO;
			break;
		}

		type = btrfs_chunk_type(sb, chunk);
		if ((type & BTRFS_BLOCK_GROUP_SYSTEM) == 0) {
			btrfs_err(fs_info,
			"invalid chunk type %llu in sys_array at offset %u",
				  type, cur_offset);
			ret = -EIO;
			break;
		}

		len = btrfs_chunk_item_size(num_stripes);
		if (cur_offset + len > array_size)
			goto out_short_read;

		ret = read_one_chunk(&key, sb, chunk);
		if (ret)
			break;

		array_ptr += len;
		sb_array_offset += len;
		cur_offset += len;
	}
	clear_extent_buffer_uptodate(sb);
	free_extent_buffer_stale(sb);
	return ret;

out_short_read:
	btrfs_err(fs_info, "sys_array too short to read %u bytes at offset %u",
			len, cur_offset);
	clear_extent_buffer_uptodate(sb);
	free_extent_buffer_stale(sb);
	return -EIO;
}

/*
 * Check if all chunks in the fs are OK for read-write degraded mount
 *
 * If the @failing_dev is specified, it's accounted as missing.
 *
 * Return true if all chunks meet the minimal RW mount requirements.
 * Return false if any chunk doesn't meet the minimal RW mount requirements.
 */
bool btrfs_check_rw_degradable(struct btrfs_fs_info *fs_info,
					struct btrfs_device *failing_dev)
{
	struct extent_map_tree *map_tree = &fs_info->mapping_tree;
	struct extent_map *em;
	u64 next_start = 0;
	bool ret = true;

	read_lock(&map_tree->lock);
	em = lookup_extent_mapping(map_tree, 0, (u64)-1);
	read_unlock(&map_tree->lock);
	/* No chunk at all? Return false anyway */
	if (!em) {
		ret = false;
		goto out;
	}
	while (em) {
		struct map_lookup *map;
		int missing = 0;
		int max_tolerated;
		int i;

		map = em->map_lookup;
		max_tolerated =
			btrfs_get_num_tolerated_disk_barrier_failures(
					map->type);
		for (i = 0; i < map->num_stripes; i++) {
			struct btrfs_device *dev = map->stripes[i].dev;

			if (!dev || !dev->bdev ||
			    test_bit(BTRFS_DEV_STATE_MISSING, &dev->dev_state) ||
			    dev->last_flush_error)
				missing++;
			else if (failing_dev && failing_dev == dev)
				missing++;
		}
		if (missing > max_tolerated) {
			if (!failing_dev)
				btrfs_warn(fs_info,
	"chunk %llu missing %d devices, max tolerance is %d for writable mount",
				   em->start, missing, max_tolerated);
			free_extent_map(em);
			ret = false;
			goto out;
		}
		next_start = extent_map_end(em);
		free_extent_map(em);

		read_lock(&map_tree->lock);
		em = lookup_extent_mapping(map_tree, next_start,
					   (u64)(-1) - next_start);
		read_unlock(&map_tree->lock);
	}
out:
	return ret;
}

int btrfs_read_chunk_tree(struct btrfs_fs_info *fs_info)
{
	struct btrfs_root *root = fs_info->chunk_root;
	struct btrfs_path *path;
	struct extent_buffer *leaf;
	struct btrfs_key key;
	struct btrfs_key found_key;
	int ret;
	int slot;
	u64 total_dev = 0;

	path = btrfs_alloc_path();
	if (!path)
		return -ENOMEM;

	/*
	 * uuid_mutex is needed only if we are mounting a sprout FS
	 * otherwise we don't need it.
	 */
	mutex_lock(&uuid_mutex);
	mutex_lock(&fs_info->chunk_mutex);

	/*
	 * Read all device items, and then all the chunk items. All
	 * device items are found before any chunk item (their object id
	 * is smaller than the lowest possible object id for a chunk
	 * item - BTRFS_FIRST_CHUNK_TREE_OBJECTID).
	 */
	key.objectid = BTRFS_DEV_ITEMS_OBJECTID;
	key.offset = 0;
	key.type = 0;
	ret = btrfs_search_slot(NULL, root, &key, path, 0, 0);
	if (ret < 0)
		goto error;
	while (1) {
		leaf = path->nodes[0];
		slot = path->slots[0];
		if (slot >= btrfs_header_nritems(leaf)) {
			ret = btrfs_next_leaf(root, path);
			if (ret == 0)
				continue;
			if (ret < 0)
				goto error;
			break;
		}
		btrfs_item_key_to_cpu(leaf, &found_key, slot);
		if (found_key.type == BTRFS_DEV_ITEM_KEY) {
			struct btrfs_dev_item *dev_item;
			dev_item = btrfs_item_ptr(leaf, slot,
						  struct btrfs_dev_item);
			ret = read_one_dev(leaf, dev_item);
			if (ret)
				goto error;
			total_dev++;
		} else if (found_key.type == BTRFS_CHUNK_ITEM_KEY) {
			struct btrfs_chunk *chunk;
			chunk = btrfs_item_ptr(leaf, slot, struct btrfs_chunk);
			ret = read_one_chunk(&found_key, leaf, chunk);
			if (ret)
				goto error;
		}
		path->slots[0]++;
	}

	/*
	 * After loading chunk tree, we've got all device information,
	 * do another round of validation checks.
	 */
	if (total_dev != fs_info->fs_devices->total_devices) {
		btrfs_err(fs_info,
	   "super_num_devices %llu mismatch with num_devices %llu found here",
			  btrfs_super_num_devices(fs_info->super_copy),
			  total_dev);
		ret = -EINVAL;
		goto error;
	}
	if (btrfs_super_total_bytes(fs_info->super_copy) <
	    fs_info->fs_devices->total_rw_bytes) {
		btrfs_err(fs_info,
	"super_total_bytes %llu mismatch with fs_devices total_rw_bytes %llu",
			  btrfs_super_total_bytes(fs_info->super_copy),
			  fs_info->fs_devices->total_rw_bytes);
		ret = -EINVAL;
		goto error;
	}
	ret = 0;
error:
	mutex_unlock(&fs_info->chunk_mutex);
	mutex_unlock(&uuid_mutex);

	btrfs_free_path(path);
	return ret;
}

void btrfs_init_devices_late(struct btrfs_fs_info *fs_info)
{
	struct btrfs_fs_devices *fs_devices = fs_info->fs_devices;
	struct btrfs_device *device;

	while (fs_devices) {
		mutex_lock(&fs_devices->device_list_mutex);
		list_for_each_entry(device, &fs_devices->devices, dev_list)
			device->fs_info = fs_info;
		mutex_unlock(&fs_devices->device_list_mutex);

		fs_devices = fs_devices->seed;
	}
}

static u64 btrfs_dev_stats_value(const struct extent_buffer *eb,
				 const struct btrfs_dev_stats_item *ptr,
				 int index)
{
	u64 val;

	read_extent_buffer(eb, &val,
			   offsetof(struct btrfs_dev_stats_item, values) +
			    ((unsigned long)ptr) + (index * sizeof(u64)),
			   sizeof(val));
	return val;
}

static void btrfs_set_dev_stats_value(struct extent_buffer *eb,
				      struct btrfs_dev_stats_item *ptr,
				      int index, u64 val)
{
	write_extent_buffer(eb, &val,
			    offsetof(struct btrfs_dev_stats_item, values) +
			     ((unsigned long)ptr) + (index * sizeof(u64)),
			    sizeof(val));
}

int btrfs_init_dev_stats(struct btrfs_fs_info *fs_info)
{
	struct btrfs_key key;
	struct btrfs_root *dev_root = fs_info->dev_root;
	struct btrfs_fs_devices *fs_devices = fs_info->fs_devices;
	struct extent_buffer *eb;
	int slot;
	int ret = 0;
	struct btrfs_device *device;
	struct btrfs_path *path = NULL;
	int i;

	path = btrfs_alloc_path();
	if (!path)
		return -ENOMEM;

	mutex_lock(&fs_devices->device_list_mutex);
	list_for_each_entry(device, &fs_devices->devices, dev_list) {
		int item_size;
		struct btrfs_dev_stats_item *ptr;

		key.objectid = BTRFS_DEV_STATS_OBJECTID;
		key.type = BTRFS_PERSISTENT_ITEM_KEY;
		key.offset = device->devid;
		ret = btrfs_search_slot(NULL, dev_root, &key, path, 0, 0);
		if (ret) {
			for (i = 0; i < BTRFS_DEV_STAT_VALUES_MAX; i++)
				btrfs_dev_stat_set(device, i, 0);
			device->dev_stats_valid = 1;
			btrfs_release_path(path);
			continue;
		}
		slot = path->slots[0];
		eb = path->nodes[0];
		item_size = btrfs_item_size_nr(eb, slot);

		ptr = btrfs_item_ptr(eb, slot,
				     struct btrfs_dev_stats_item);

		for (i = 0; i < BTRFS_DEV_STAT_VALUES_MAX; i++) {
			if (item_size >= (1 + i) * sizeof(__le64))
				btrfs_dev_stat_set(device, i,
					btrfs_dev_stats_value(eb, ptr, i));
			else
				btrfs_dev_stat_set(device, i, 0);
		}

		device->dev_stats_valid = 1;
		btrfs_dev_stat_print_on_load(device);
		btrfs_release_path(path);
	}
	mutex_unlock(&fs_devices->device_list_mutex);

	btrfs_free_path(path);
	return ret < 0 ? ret : 0;
}

static int update_dev_stat_item(struct btrfs_trans_handle *trans,
				struct btrfs_device *device)
{
	struct btrfs_fs_info *fs_info = trans->fs_info;
	struct btrfs_root *dev_root = fs_info->dev_root;
	struct btrfs_path *path;
	struct btrfs_key key;
	struct extent_buffer *eb;
	struct btrfs_dev_stats_item *ptr;
	int ret;
	int i;

	key.objectid = BTRFS_DEV_STATS_OBJECTID;
	key.type = BTRFS_PERSISTENT_ITEM_KEY;
	key.offset = device->devid;

	path = btrfs_alloc_path();
	if (!path)
		return -ENOMEM;
	ret = btrfs_search_slot(trans, dev_root, &key, path, -1, 1);
	if (ret < 0) {
		btrfs_warn_in_rcu(fs_info,
			"error %d while searching for dev_stats item for device %s",
			      ret, rcu_str_deref(device->name));
		goto out;
	}

	if (ret == 0 &&
	    btrfs_item_size_nr(path->nodes[0], path->slots[0]) < sizeof(*ptr)) {
		/* need to delete old one and insert a new one */
		ret = btrfs_del_item(trans, dev_root, path);
		if (ret != 0) {
			btrfs_warn_in_rcu(fs_info,
				"delete too small dev_stats item for device %s failed %d",
				      rcu_str_deref(device->name), ret);
			goto out;
		}
		ret = 1;
	}

	if (ret == 1) {
		/* need to insert a new item */
		btrfs_release_path(path);
		ret = btrfs_insert_empty_item(trans, dev_root, path,
					      &key, sizeof(*ptr));
		if (ret < 0) {
			btrfs_warn_in_rcu(fs_info,
				"insert dev_stats item for device %s failed %d",
				rcu_str_deref(device->name), ret);
			goto out;
		}
	}

	eb = path->nodes[0];
	ptr = btrfs_item_ptr(eb, path->slots[0], struct btrfs_dev_stats_item);
	for (i = 0; i < BTRFS_DEV_STAT_VALUES_MAX; i++)
		btrfs_set_dev_stats_value(eb, ptr, i,
					  btrfs_dev_stat_read(device, i));
	btrfs_mark_buffer_dirty(eb);

out:
	btrfs_free_path(path);
	return ret;
}

/*
 * called from commit_transaction. Writes all changed device stats to disk.
 */
int btrfs_run_dev_stats(struct btrfs_trans_handle *trans)
{
	struct btrfs_fs_info *fs_info = trans->fs_info;
	struct btrfs_fs_devices *fs_devices = fs_info->fs_devices;
	struct btrfs_device *device;
	int stats_cnt;
	int ret = 0;

	mutex_lock(&fs_devices->device_list_mutex);
	list_for_each_entry(device, &fs_devices->devices, dev_list) {
		stats_cnt = atomic_read(&device->dev_stats_ccnt);
		if (!device->dev_stats_valid || stats_cnt == 0)
			continue;


		/*
		 * There is a LOAD-LOAD control dependency between the value of
		 * dev_stats_ccnt and updating the on-disk values which requires
		 * reading the in-memory counters. Such control dependencies
		 * require explicit read memory barriers.
		 *
		 * This memory barriers pairs with smp_mb__before_atomic in
		 * btrfs_dev_stat_inc/btrfs_dev_stat_set and with the full
		 * barrier implied by atomic_xchg in
		 * btrfs_dev_stats_read_and_reset
		 */
		smp_rmb();

		ret = update_dev_stat_item(trans, device);
		if (!ret)
			atomic_sub(stats_cnt, &device->dev_stats_ccnt);
	}
	mutex_unlock(&fs_devices->device_list_mutex);

	return ret;
}

void btrfs_dev_stat_inc_and_print(struct btrfs_device *dev, int index)
{
	btrfs_dev_stat_inc(dev, index);
	btrfs_dev_stat_print_on_error(dev);
}

static void btrfs_dev_stat_print_on_error(struct btrfs_device *dev)
{
	if (!dev->dev_stats_valid)
		return;
	btrfs_err_rl_in_rcu(dev->fs_info,
		"bdev %s errs: wr %u, rd %u, flush %u, corrupt %u, gen %u",
			   rcu_str_deref(dev->name),
			   btrfs_dev_stat_read(dev, BTRFS_DEV_STAT_WRITE_ERRS),
			   btrfs_dev_stat_read(dev, BTRFS_DEV_STAT_READ_ERRS),
			   btrfs_dev_stat_read(dev, BTRFS_DEV_STAT_FLUSH_ERRS),
			   btrfs_dev_stat_read(dev, BTRFS_DEV_STAT_CORRUPTION_ERRS),
			   btrfs_dev_stat_read(dev, BTRFS_DEV_STAT_GENERATION_ERRS));
}

static void btrfs_dev_stat_print_on_load(struct btrfs_device *dev)
{
	int i;

	for (i = 0; i < BTRFS_DEV_STAT_VALUES_MAX; i++)
		if (btrfs_dev_stat_read(dev, i) != 0)
			break;
	if (i == BTRFS_DEV_STAT_VALUES_MAX)
		return; /* all values == 0, suppress message */

	btrfs_info_in_rcu(dev->fs_info,
		"bdev %s errs: wr %u, rd %u, flush %u, corrupt %u, gen %u",
	       rcu_str_deref(dev->name),
	       btrfs_dev_stat_read(dev, BTRFS_DEV_STAT_WRITE_ERRS),
	       btrfs_dev_stat_read(dev, BTRFS_DEV_STAT_READ_ERRS),
	       btrfs_dev_stat_read(dev, BTRFS_DEV_STAT_FLUSH_ERRS),
	       btrfs_dev_stat_read(dev, BTRFS_DEV_STAT_CORRUPTION_ERRS),
	       btrfs_dev_stat_read(dev, BTRFS_DEV_STAT_GENERATION_ERRS));
}

int btrfs_get_dev_stats(struct btrfs_fs_info *fs_info,
			struct btrfs_ioctl_get_dev_stats *stats)
{
	struct btrfs_device *dev;
	struct btrfs_fs_devices *fs_devices = fs_info->fs_devices;
	int i;

	mutex_lock(&fs_devices->device_list_mutex);
	dev = btrfs_find_device(fs_info->fs_devices, stats->devid, NULL, NULL,
				true);
	mutex_unlock(&fs_devices->device_list_mutex);

	if (!dev) {
		btrfs_warn(fs_info, "get dev_stats failed, device not found");
		return -ENODEV;
	} else if (!dev->dev_stats_valid) {
		btrfs_warn(fs_info, "get dev_stats failed, not yet valid");
		return -ENODEV;
	} else if (stats->flags & BTRFS_DEV_STATS_RESET) {
		for (i = 0; i < BTRFS_DEV_STAT_VALUES_MAX; i++) {
			if (stats->nr_items > i)
				stats->values[i] =
					btrfs_dev_stat_read_and_reset(dev, i);
			else
				btrfs_dev_stat_set(dev, i, 0);
		}
	} else {
		for (i = 0; i < BTRFS_DEV_STAT_VALUES_MAX; i++)
			if (stats->nr_items > i)
				stats->values[i] = btrfs_dev_stat_read(dev, i);
	}
	if (stats->nr_items > BTRFS_DEV_STAT_VALUES_MAX)
		stats->nr_items = BTRFS_DEV_STAT_VALUES_MAX;
	return 0;
}

void btrfs_scratch_superblocks(struct block_device *bdev, const char *device_path)
{
	struct buffer_head *bh;
	struct btrfs_super_block *disk_super;
	int copy_num;

	if (!bdev)
		return;

	for (copy_num = 0; copy_num < BTRFS_SUPER_MIRROR_MAX;
		copy_num++) {

		if (btrfs_read_dev_one_super(bdev, copy_num, &bh))
			continue;

		disk_super = (struct btrfs_super_block *)bh->b_data;

		memset(&disk_super->magic, 0, sizeof(disk_super->magic));
		set_buffer_dirty(bh);
		sync_dirty_buffer(bh);
		brelse(bh);
	}

	/* Notify udev that device has changed */
	btrfs_kobject_uevent(bdev, KOBJ_CHANGE);

	/* Update ctime/mtime for device path for libblkid */
	update_dev_time(device_path);
}

/*
 * Update the size and bytes used for each device where it changed.  This is
 * delayed since we would otherwise get errors while writing out the
 * superblocks.
 *
 * Must be invoked during transaction commit.
 */
void btrfs_commit_device_sizes(struct btrfs_transaction *trans)
{
	struct btrfs_device *curr, *next;

	ASSERT(trans->state == TRANS_STATE_COMMIT_DOING);

	if (list_empty(&trans->dev_update_list))
		return;

	/*
	 * We don't need the device_list_mutex here.  This list is owned by the
	 * transaction and the transaction must complete before the device is
	 * released.
	 */
	mutex_lock(&trans->fs_info->chunk_mutex);
	list_for_each_entry_safe(curr, next, &trans->dev_update_list,
				 post_commit_list) {
		list_del_init(&curr->post_commit_list);
		curr->commit_total_bytes = curr->disk_total_bytes;
		curr->commit_bytes_used = curr->bytes_used;
	}
	mutex_unlock(&trans->fs_info->chunk_mutex);
}

void btrfs_set_fs_info_ptr(struct btrfs_fs_info *fs_info)
{
	struct btrfs_fs_devices *fs_devices = fs_info->fs_devices;
	while (fs_devices) {
		fs_devices->fs_info = fs_info;
		fs_devices = fs_devices->seed;
	}
}

void btrfs_reset_fs_info_ptr(struct btrfs_fs_info *fs_info)
{
	struct btrfs_fs_devices *fs_devices = fs_info->fs_devices;
	while (fs_devices) {
		fs_devices->fs_info = NULL;
		fs_devices = fs_devices->seed;
	}
}

/*
 * Multiplicity factor for simple profiles: DUP, RAID1-like and RAID10.
 */
int btrfs_bg_type_to_factor(u64 flags)
{
	const int index = btrfs_bg_flags_to_raid_index(flags);

	return btrfs_raid_array[index].ncopies;
}



static int verify_one_dev_extent(struct btrfs_fs_info *fs_info,
				 u64 chunk_offset, u64 devid,
				 u64 physical_offset, u64 physical_len)
{
	struct extent_map_tree *em_tree = &fs_info->mapping_tree;
	struct extent_map *em;
	struct map_lookup *map;
	struct btrfs_device *dev;
	u64 stripe_len;
	bool found = false;
	int ret = 0;
	int i;

	read_lock(&em_tree->lock);
	em = lookup_extent_mapping(em_tree, chunk_offset, 1);
	read_unlock(&em_tree->lock);

	if (!em) {
		btrfs_err(fs_info,
"dev extent physical offset %llu on devid %llu doesn't have corresponding chunk",
			  physical_offset, devid);
		ret = -EUCLEAN;
		goto out;
	}

	map = em->map_lookup;
	stripe_len = calc_stripe_length(map->type, em->len, map->num_stripes);
	if (physical_len != stripe_len) {
		btrfs_err(fs_info,
"dev extent physical offset %llu on devid %llu length doesn't match chunk %llu, have %llu expect %llu",
			  physical_offset, devid, em->start, physical_len,
			  stripe_len);
		ret = -EUCLEAN;
		goto out;
	}

	for (i = 0; i < map->num_stripes; i++) {
		if (map->stripes[i].dev->devid == devid &&
		    map->stripes[i].physical == physical_offset) {
			found = true;
			if (map->verified_stripes >= map->num_stripes) {
				btrfs_err(fs_info,
				"too many dev extents for chunk %llu found",
					  em->start);
				ret = -EUCLEAN;
				goto out;
			}
			map->verified_stripes++;
			break;
		}
	}
	if (!found) {
		btrfs_err(fs_info,
	"dev extent physical offset %llu devid %llu has no corresponding chunk",
			physical_offset, devid);
		ret = -EUCLEAN;
	}

	/* Make sure no dev extent is beyond device bondary */
	dev = btrfs_find_device(fs_info->fs_devices, devid, NULL, NULL, true);
	if (!dev) {
		btrfs_err(fs_info, "failed to find devid %llu", devid);
		ret = -EUCLEAN;
		goto out;
	}

	/* It's possible this device is a dummy for seed device */
	if (dev->disk_total_bytes == 0) {
		dev = btrfs_find_device(fs_info->fs_devices->seed, devid, NULL,
					NULL, false);
		if (!dev) {
			btrfs_err(fs_info, "failed to find seed devid %llu",
				  devid);
			ret = -EUCLEAN;
			goto out;
		}
	}

	if (physical_offset + physical_len > dev->disk_total_bytes) {
		btrfs_err(fs_info,
"dev extent devid %llu physical offset %llu len %llu is beyond device boundary %llu",
			  devid, physical_offset, physical_len,
			  dev->disk_total_bytes);
		ret = -EUCLEAN;
		goto out;
	}
out:
	free_extent_map(em);
	return ret;
}

static int verify_chunk_dev_extent_mapping(struct btrfs_fs_info *fs_info)
{
	struct extent_map_tree *em_tree = &fs_info->mapping_tree;
	struct extent_map *em;
	struct rb_node *node;
	int ret = 0;

	read_lock(&em_tree->lock);
	for (node = rb_first_cached(&em_tree->map); node; node = rb_next(node)) {
		em = rb_entry(node, struct extent_map, rb_node);
		if (em->map_lookup->num_stripes !=
		    em->map_lookup->verified_stripes) {
			btrfs_err(fs_info,
			"chunk %llu has missing dev extent, have %d expect %d",
				  em->start, em->map_lookup->verified_stripes,
				  em->map_lookup->num_stripes);
			ret = -EUCLEAN;
			goto out;
		}
	}
out:
	read_unlock(&em_tree->lock);
	return ret;
}

/*
 * Ensure that all dev extents are mapped to correct chunk, otherwise
 * later chunk allocation/free would cause unexpected behavior.
 *
 * NOTE: This will iterate through the whole device tree, which should be of
 * the same size level as the chunk tree.  This slightly increases mount time.
 */
int btrfs_verify_dev_extents(struct btrfs_fs_info *fs_info)
{
	struct btrfs_path *path;
	struct btrfs_root *root = fs_info->dev_root;
	struct btrfs_key key;
	u64 prev_devid = 0;
	u64 prev_dev_ext_end = 0;
	int ret = 0;

	key.objectid = 1;
	key.type = BTRFS_DEV_EXTENT_KEY;
	key.offset = 0;

	path = btrfs_alloc_path();
	if (!path)
		return -ENOMEM;

	path->reada = READA_FORWARD;
	ret = btrfs_search_slot(NULL, root, &key, path, 0, 0);
	if (ret < 0)
		goto out;

	if (path->slots[0] >= btrfs_header_nritems(path->nodes[0])) {
		ret = btrfs_next_item(root, path);
		if (ret < 0)
			goto out;
		/* No dev extents at all? Not good */
		if (ret > 0) {
			ret = -EUCLEAN;
			goto out;
		}
	}
	while (1) {
		struct extent_buffer *leaf = path->nodes[0];
		struct btrfs_dev_extent *dext;
		int slot = path->slots[0];
		u64 chunk_offset;
		u64 physical_offset;
		u64 physical_len;
		u64 devid;

		btrfs_item_key_to_cpu(leaf, &key, slot);
		if (key.type != BTRFS_DEV_EXTENT_KEY)
			break;
		devid = key.objectid;
		physical_offset = key.offset;

		dext = btrfs_item_ptr(leaf, slot, struct btrfs_dev_extent);
		chunk_offset = btrfs_dev_extent_chunk_offset(leaf, dext);
		physical_len = btrfs_dev_extent_length(leaf, dext);

		/* Check if this dev extent overlaps with the previous one */
		if (devid == prev_devid && physical_offset < prev_dev_ext_end) {
			btrfs_err(fs_info,
"dev extent devid %llu physical offset %llu overlap with previous dev extent end %llu",
				  devid, physical_offset, prev_dev_ext_end);
			ret = -EUCLEAN;
			goto out;
		}

		ret = verify_one_dev_extent(fs_info, chunk_offset, devid,
					    physical_offset, physical_len);
		if (ret < 0)
			goto out;
		prev_devid = devid;
		prev_dev_ext_end = physical_offset + physical_len;

		ret = btrfs_next_item(root, path);
		if (ret < 0)
			goto out;
		if (ret > 0) {
			ret = 0;
			break;
		}
	}

	/* Ensure all chunks have corresponding dev extents */
	ret = verify_chunk_dev_extent_mapping(fs_info);
out:
	btrfs_free_path(path);
	return ret;
}

/*
 * Check whether the given block group or device is pinned by any inode being
 * used as a swapfile.
 */
bool btrfs_pinned_by_swapfile(struct btrfs_fs_info *fs_info, void *ptr)
{
	struct btrfs_swapfile_pin *sp;
	struct rb_node *node;

	spin_lock(&fs_info->swapfile_pins_lock);
	node = fs_info->swapfile_pins.rb_node;
	while (node) {
		sp = rb_entry(node, struct btrfs_swapfile_pin, node);
		if (ptr < sp->ptr)
			node = node->rb_left;
		else if (ptr > sp->ptr)
			node = node->rb_right;
		else
			break;
	}
	spin_unlock(&fs_info->swapfile_pins_lock);
	return node != NULL;
}<|MERGE_RESOLUTION|>--- conflicted
+++ resolved
@@ -61,11 +61,7 @@
 	[BTRFS_RAID_RAID1C3] = {
 		.sub_stripes	= 1,
 		.dev_stripes	= 1,
-<<<<<<< HEAD
-		.devs_max	= 0,
-=======
 		.devs_max	= 3,
->>>>>>> a7196caf
 		.devs_min	= 3,
 		.tolerated_failures = 2,
 		.devs_increment	= 3,
@@ -77,11 +73,7 @@
 	[BTRFS_RAID_RAID1C4] = {
 		.sub_stripes	= 1,
 		.dev_stripes	= 1,
-<<<<<<< HEAD
-		.devs_max	= 0,
-=======
 		.devs_max	= 4,
->>>>>>> a7196caf
 		.devs_min	= 4,
 		.tolerated_failures = 3,
 		.devs_increment	= 4,
@@ -3016,7 +3008,6 @@
 
 	if (!(chunk_type & BTRFS_BLOCK_GROUP_DATA))
 		return 0;
-<<<<<<< HEAD
 
 	spin_lock(&fs_info->data_sinfo->lock);
 	bytes_used = fs_info->data_sinfo->bytes_used;
@@ -3030,21 +3021,6 @@
 		if (IS_ERR(trans))
 			return PTR_ERR(trans);
 
-=======
-
-	spin_lock(&fs_info->data_sinfo->lock);
-	bytes_used = fs_info->data_sinfo->bytes_used;
-	spin_unlock(&fs_info->data_sinfo->lock);
-
-	if (!bytes_used) {
-		struct btrfs_trans_handle *trans;
-		int ret;
-
-		trans =	btrfs_join_transaction(fs_info->tree_root);
-		if (IS_ERR(trans))
-			return PTR_ERR(trans);
-
->>>>>>> a7196caf
 		ret = btrfs_force_chunk_alloc(trans, BTRFS_BLOCK_GROUP_DATA);
 		btrfs_end_transaction(trans);
 		if (ret < 0)
