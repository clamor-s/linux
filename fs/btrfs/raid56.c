--- conflicted
+++ resolved
@@ -2646,11 +2646,7 @@
 	void **pointers = NULL;
 	void **unmap_array = NULL;
 	int sector_nr;
-<<<<<<< HEAD
-	int ret;
-=======
 	int ret = 0;
->>>>>>> 310bc395
 
 	/*
 	 * @pointers array stores the pointer for each sector.
