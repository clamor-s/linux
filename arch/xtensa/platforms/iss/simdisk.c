/*
 * arch/xtensa/platforms/iss/simdisk.c
 *
 * This file is subject to the terms and conditions of the GNU General Public
 * License.  See the file "COPYING" in the main directory of this archive
 * for more details.
 *
 * Copyright (C) 2001-2013 Tensilica Inc.
 *   Authors	Victor Prupis
 */

#include <linux/module.h>
#include <linux/moduleparam.h>
#include <linux/kernel.h>
#include <linux/init.h>
#include <linux/string.h>
#include <linux/blkdev.h>
#include <linux/bio.h>
#include <linux/proc_fs.h>
#include <linux/uaccess.h>
#include <platform/simcall.h>

#define SIMDISK_MAJOR 240
#define SIMDISK_MINORS 1
#define MAX_SIMDISK_COUNT 10

struct simdisk {
	const char *filename;
	spinlock_t lock;
	struct gendisk *gd;
	struct proc_dir_entry *procfile;
	int users;
	unsigned long size;
	int fd;
};


static int simdisk_count = CONFIG_BLK_DEV_SIMDISK_COUNT;
module_param(simdisk_count, int, S_IRUGO);
MODULE_PARM_DESC(simdisk_count, "Number of simdisk units.");

static int n_files;
static const char *filename[MAX_SIMDISK_COUNT] = {
#ifdef CONFIG_SIMDISK0_FILENAME
	CONFIG_SIMDISK0_FILENAME,
#ifdef CONFIG_SIMDISK1_FILENAME
	CONFIG_SIMDISK1_FILENAME,
#endif
#endif
};

static int simdisk_param_set_filename(const char *val,
		const struct kernel_param *kp)
{
	if (n_files < ARRAY_SIZE(filename))
		filename[n_files++] = val;
	else
		return -EINVAL;
	return 0;
}

static const struct kernel_param_ops simdisk_param_ops_filename = {
	.set = simdisk_param_set_filename,
};
module_param_cb(filename, &simdisk_param_ops_filename, &n_files, 0);
MODULE_PARM_DESC(filename, "Backing storage filename.");

static int simdisk_major = SIMDISK_MAJOR;

static void simdisk_transfer(struct simdisk *dev, unsigned long sector,
		unsigned long nsect, char *buffer, int write)
{
	unsigned long offset = sector << SECTOR_SHIFT;
	unsigned long nbytes = nsect << SECTOR_SHIFT;

	if (offset > dev->size || dev->size - offset < nbytes) {
		pr_notice("Beyond-end %s (%ld %ld)\n",
				write ? "write" : "read", offset, nbytes);
		return;
	}

	spin_lock(&dev->lock);
	while (nbytes > 0) {
		unsigned long io;

		simc_lseek(dev->fd, offset, SEEK_SET);
		READ_ONCE(*buffer);
		if (write)
			io = simc_write(dev->fd, buffer, nbytes);
		else
			io = simc_read(dev->fd, buffer, nbytes);
		if (io == -1) {
			pr_err("SIMDISK: IO error %d\n", errno);
			break;
		}
		buffer += io;
		offset += io;
		nbytes -= io;
	}
	spin_unlock(&dev->lock);
}

static void simdisk_submit_bio(struct bio *bio)
{
	struct simdisk *dev = bio->bi_bdev->bd_disk->private_data;
	struct bio_vec bvec;
	struct bvec_iter iter;
	sector_t sector = bio->bi_iter.bi_sector;

	bio_for_each_segment(bvec, bio, iter) {
		char *buffer = kmap_atomic(bvec.bv_page) + bvec.bv_offset;
		unsigned len = bvec.bv_len >> SECTOR_SHIFT;

		simdisk_transfer(dev, sector, len, buffer,
				bio_data_dir(bio) == WRITE);
		sector += len;
		kunmap_atomic(buffer);
	}

	bio_endio(bio);
}

static int simdisk_open(struct block_device *bdev, fmode_t mode)
{
	struct simdisk *dev = bdev->bd_disk->private_data;

	spin_lock(&dev->lock);
	++dev->users;
	spin_unlock(&dev->lock);
	return 0;
}

static void simdisk_release(struct gendisk *disk, fmode_t mode)
{
	struct simdisk *dev = disk->private_data;
	spin_lock(&dev->lock);
	--dev->users;
	spin_unlock(&dev->lock);
}

static const struct block_device_operations simdisk_ops = {
	.owner		= THIS_MODULE,
	.submit_bio	= simdisk_submit_bio,
	.open		= simdisk_open,
	.release	= simdisk_release,
};

static struct simdisk *sddev;
static struct proc_dir_entry *simdisk_procdir;

static int simdisk_attach(struct simdisk *dev, const char *filename)
{
	int err = 0;

	filename = kstrdup(filename, GFP_KERNEL);
	if (filename == NULL)
		return -ENOMEM;

	spin_lock(&dev->lock);

	if (dev->fd != -1) {
		err = -EBUSY;
		goto out;
	}
	dev->fd = simc_open(filename, O_RDWR, 0);
	if (dev->fd == -1) {
		pr_err("SIMDISK: Can't open %s: %d\n", filename, errno);
		err = -ENODEV;
		goto out;
	}
	dev->size = simc_lseek(dev->fd, 0, SEEK_END);
	set_capacity(dev->gd, dev->size >> SECTOR_SHIFT);
	dev->filename = filename;
	pr_info("SIMDISK: %s=%s\n", dev->gd->disk_name, dev->filename);
out:
	if (err)
		kfree(filename);
	spin_unlock(&dev->lock);

	return err;
}

static int simdisk_detach(struct simdisk *dev)
{
	int err = 0;

	spin_lock(&dev->lock);

	if (dev->users != 0) {
		err = -EBUSY;
	} else if (dev->fd != -1) {
		if (simc_close(dev->fd)) {
			pr_err("SIMDISK: error closing %s: %d\n",
					dev->filename, errno);
			err = -EIO;
		} else {
			pr_info("SIMDISK: %s detached from %s\n",
					dev->gd->disk_name, dev->filename);
			dev->fd = -1;
			kfree(dev->filename);
			dev->filename = NULL;
		}
	}
	spin_unlock(&dev->lock);
	return err;
}

static ssize_t proc_read_simdisk(struct file *file, char __user *buf,
			size_t size, loff_t *ppos)
{
	struct simdisk *dev = PDE_DATA(file_inode(file));
	const char *s = dev->filename;
	if (s) {
		ssize_t n = simple_read_from_buffer(buf, size, ppos,
							s, strlen(s));
		if (n < 0)
			return n;
		buf += n;
		size -= n;
	}
	return simple_read_from_buffer(buf, size, ppos, "\n", 1);
}

static ssize_t proc_write_simdisk(struct file *file, const char __user *buf,
			size_t count, loff_t *ppos)
{
	char *tmp = memdup_user_nul(buf, count);
	struct simdisk *dev = PDE_DATA(file_inode(file));
	int err;

	if (IS_ERR(tmp))
		return PTR_ERR(tmp);

	err = simdisk_detach(dev);
	if (err != 0)
		goto out_free;

	if (count > 0 && tmp[count - 1] == '\n')
		tmp[count - 1] = 0;

	if (tmp[0])
		err = simdisk_attach(dev, tmp);

	if (err == 0)
		err = count;
out_free:
	kfree(tmp);
	return err;
}

static const struct proc_ops simdisk_proc_ops = {
	.proc_read	= proc_read_simdisk,
	.proc_write	= proc_write_simdisk,
	.proc_lseek	= default_llseek,
};

static int __init simdisk_setup(struct simdisk *dev, int which,
		struct proc_dir_entry *procdir)
{
	char tmp[2] = { '0' + which, 0 };
	int err = -ENOMEM;

	dev->fd = -1;
	dev->filename = NULL;
	spin_lock_init(&dev->lock);
	dev->users = 0;

	dev->gd = blk_alloc_disk(NUMA_NO_NODE);
	if (!dev->gd)
<<<<<<< HEAD
		return -ENOMEM;
=======
		goto out;
>>>>>>> df0cc57e
	dev->gd->major = simdisk_major;
	dev->gd->first_minor = which;
	dev->gd->minors = SIMDISK_MINORS;
	dev->gd->fops = &simdisk_ops;
	dev->gd->private_data = dev;
	snprintf(dev->gd->disk_name, 32, "simdisk%d", which);
	set_capacity(dev->gd, 0);
	err = add_disk(dev->gd);
	if (err)
		goto out_cleanup_disk;

	dev->procfile = proc_create_data(tmp, 0644, procdir, &simdisk_proc_ops, dev);

	return 0;
<<<<<<< HEAD
=======

out_cleanup_disk:
	blk_cleanup_disk(dev->gd);
out:
	return err;
>>>>>>> df0cc57e
}

static int __init simdisk_init(void)
{
	int i;

	if (register_blkdev(simdisk_major, "simdisk") < 0) {
		pr_err("SIMDISK: register_blkdev: %d\n", simdisk_major);
		return -EIO;
	}
	pr_info("SIMDISK: major: %d\n", simdisk_major);

	if (n_files > simdisk_count)
		simdisk_count = n_files;
	if (simdisk_count > MAX_SIMDISK_COUNT)
		simdisk_count = MAX_SIMDISK_COUNT;

	sddev = kmalloc_array(simdisk_count, sizeof(*sddev), GFP_KERNEL);
	if (sddev == NULL)
		goto out_unregister;

	simdisk_procdir = proc_mkdir("simdisk", 0);
	if (simdisk_procdir == NULL)
		goto out_free_unregister;

	for (i = 0; i < simdisk_count; ++i) {
		if (simdisk_setup(sddev + i, i, simdisk_procdir) == 0) {
			if (filename[i] != NULL && filename[i][0] != 0 &&
					(n_files == 0 || i < n_files))
				simdisk_attach(sddev + i, filename[i]);
		}
	}

	return 0;

out_free_unregister:
	kfree(sddev);
out_unregister:
	unregister_blkdev(simdisk_major, "simdisk");
	return -ENOMEM;
}
module_init(simdisk_init);

static void simdisk_teardown(struct simdisk *dev, int which,
		struct proc_dir_entry *procdir)
{
	char tmp[2] = { '0' + which, 0 };

	simdisk_detach(dev);
	if (dev->gd) {
		del_gendisk(dev->gd);
		blk_cleanup_disk(dev->gd);
	}
	remove_proc_entry(tmp, procdir);
}

static void __exit simdisk_exit(void)
{
	int i;

	for (i = 0; i < simdisk_count; ++i)
		simdisk_teardown(sddev + i, i, simdisk_procdir);
	remove_proc_entry("simdisk", 0);
	kfree(sddev);
	unregister_blkdev(simdisk_major, "simdisk");
}
module_exit(simdisk_exit);

MODULE_ALIAS_BLOCKDEV_MAJOR(SIMDISK_MAJOR);

MODULE_LICENSE("GPL");<|MERGE_RESOLUTION|>--- conflicted
+++ resolved
@@ -267,11 +267,7 @@
 
 	dev->gd = blk_alloc_disk(NUMA_NO_NODE);
 	if (!dev->gd)
-<<<<<<< HEAD
-		return -ENOMEM;
-=======
 		goto out;
->>>>>>> df0cc57e
 	dev->gd->major = simdisk_major;
 	dev->gd->first_minor = which;
 	dev->gd->minors = SIMDISK_MINORS;
@@ -286,14 +282,11 @@
 	dev->procfile = proc_create_data(tmp, 0644, procdir, &simdisk_proc_ops, dev);
 
 	return 0;
-<<<<<<< HEAD
-=======
 
 out_cleanup_disk:
 	blk_cleanup_disk(dev->gd);
 out:
 	return err;
->>>>>>> df0cc57e
 }
 
 static int __init simdisk_init(void)
