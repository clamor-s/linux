/*
 *  linux/arch/arm/kernel/irq.c
 *
 *  Copyright (C) 1992 Linus Torvalds
 *  Modifications for ARM processor Copyright (C) 1995-2000 Russell King.
 *
 *  Support for Dynamic Tick Timer Copyright (C) 2004-2005 Nokia Corporation.
 *  Dynamic Tick Timer written by Tony Lindgren <tony@atomide.com> and
 *  Tuukka Tikkanen <tuukka.tikkanen@elektrobit.com>.
 *
 * This program is free software; you can redistribute it and/or modify
 * it under the terms of the GNU General Public License version 2 as
 * published by the Free Software Foundation.
 *
 *  This file contains the code used by various IRQ handling routines:
 *  asking for different IRQ's should be done through these routines
 *  instead of just grabbing them. Thus setups with different IRQ numbers
 *  shouldn't result in any weird surprises, and installing new handlers
 *  should be easier.
 *
 *  IRQ's are in fact implemented a bit like signal handlers for the kernel.
 *  Naturally it's not a 1:1 relation, but there are similarities.
 */
#include <linux/kernel_stat.h>
#include <linux/module.h>
#include <linux/signal.h>
#include <linux/ioport.h>
#include <linux/interrupt.h>
#include <linux/irq.h>
#include <linux/slab.h>
#include <linux/random.h>
#include <linux/smp.h>
#include <linux/init.h>
#include <linux/seq_file.h>
#include <linux/errno.h>
#include <linux/list.h>
#include <linux/kallsyms.h>
#include <linux/proc_fs.h>

#include <asm/system.h>
#include <asm/mach/irq.h>
#include <asm/mach/time.h>

/*
 * No architecture-specific irq_finish function defined in arm/arch/irqs.h.
 */
#ifndef irq_finish
#define irq_finish(irq) do { } while (0)
#endif

void (*init_arch_irq)(void) __initdata = NULL;
unsigned long irq_err_count;

int show_interrupts(struct seq_file *p, void *v)
{
	int i = *(loff_t *) v, cpu;
	struct irqaction * action;
	unsigned long flags;

	if (i == 0) {
		char cpuname[12];

		seq_printf(p, "    ");
		for_each_present_cpu(cpu) {
			sprintf(cpuname, "CPU%d", cpu);
			seq_printf(p, " %10s", cpuname);
		}
		seq_putc(p, '\n');
	}

	if (i < NR_IRQS) {
		spin_lock_irqsave(&irq_desc[i].lock, flags);
		action = irq_desc[i].action;
		if (!action)
			goto unlock;

		seq_printf(p, "%3d: ", i);
		for_each_present_cpu(cpu)
			seq_printf(p, "%10u ", kstat_irqs_cpu(i, cpu));
		seq_printf(p, " %10s", irq_desc[i].chip->name ? : "-");
		seq_printf(p, "  %s", action->name);
		for (action = action->next; action; action = action->next)
			seq_printf(p, ", %s", action->name);

		seq_putc(p, '\n');
unlock:
		spin_unlock_irqrestore(&irq_desc[i].lock, flags);
	} else if (i == NR_IRQS) {
#ifdef CONFIG_ARCH_ACORN
		show_fiq_list(p, v);
#endif
#ifdef CONFIG_SMP
		show_ipi_list(p);
		show_local_irqs(p);
#endif
		seq_printf(p, "Err: %10lu\n", irq_err_count);
	}
	return 0;
}

/*
 * do_IRQ handles all hardware IRQ's.  Decoded IRQs should not
 * come via this function.  Instead, they should provide their
 * own 'handler'
 */
asmlinkage void __exception asm_do_IRQ(unsigned int irq, struct pt_regs *regs)
{
	struct pt_regs *old_regs = set_irq_regs(regs);

	irq_enter();

	/*
	 * Some hardware gives randomly wrong interrupts.  Rather
	 * than crashing, do something sensible.
	 */
	if (unlikely(irq >= NR_IRQS)) {
		if (printk_ratelimit())
			printk(KERN_WARNING "Bad IRQ%u\n", irq);
		ack_bad_irq(irq);
	} else {
		generic_handle_irq(irq);
	}

	/* AT91 specific workaround */
	irq_finish(irq);

	irq_exit();
	set_irq_regs(old_regs);
}

void set_irq_flags(unsigned int irq, unsigned int iflags)
{
	struct irq_desc *desc;
	unsigned long flags;

	if (irq >= NR_IRQS) {
		printk(KERN_ERR "Trying to set irq flags for IRQ%d\n", irq);
		return;
	}

	desc = irq_desc + irq;
	spin_lock_irqsave(&desc->lock, flags);
	desc->status |= IRQ_NOREQUEST | IRQ_NOPROBE | IRQ_NOAUTOEN;
	if (iflags & IRQF_VALID)
		desc->status &= ~IRQ_NOREQUEST;
	if (iflags & IRQF_PROBE)
		desc->status &= ~IRQ_NOPROBE;
	if (!(iflags & IRQF_NOAUTOEN))
		desc->status &= ~IRQ_NOAUTOEN;
	spin_unlock_irqrestore(&desc->lock, flags);
}

void __init init_IRQ(void)
{
	int irq;

	for (irq = 0; irq < NR_IRQS; irq++)
		irq_desc[irq].status |= IRQ_NOREQUEST | IRQ_NOPROBE;

<<<<<<< HEAD
#ifdef CONFIG_SMP
	cpumask_setall(bad_irq_desc.affinity);
	bad_irq_desc.node = smp_processor_id();
#endif
=======
>>>>>>> 80ffb3cc
	init_arch_irq();
}

#ifdef CONFIG_HOTPLUG_CPU

static void route_irq(struct irq_desc *desc, unsigned int irq, unsigned int cpu)
{
	pr_debug("IRQ%u: moving from cpu%u to cpu%u\n", irq, desc->node, cpu);

	spin_lock_irq(&desc->lock);
	desc->chip->set_affinity(irq, cpumask_of(cpu));
	spin_unlock_irq(&desc->lock);
}

/*
 * The CPU has been marked offline.  Migrate IRQs off this CPU.  If
 * the affinity settings do not allow other CPUs, force them onto any
 * available CPU.
 */
void migrate_irqs(void)
{
	unsigned int i, cpu = smp_processor_id();

	for (i = 0; i < NR_IRQS; i++) {
		struct irq_desc *desc = irq_desc + i;

		if (desc->node == cpu) {
			unsigned int newcpu = cpumask_any_and(desc->affinity,
							      cpu_online_mask);
			if (newcpu >= nr_cpu_ids) {
				if (printk_ratelimit())
					printk(KERN_INFO "IRQ%u no longer affine to CPU%u\n",
					       i, cpu);

				cpumask_setall(desc->affinity);
				newcpu = cpumask_any_and(desc->affinity,
							 cpu_online_mask);
			}

			route_irq(desc, i, newcpu);
		}
	}
}
#endif /* CONFIG_HOTPLUG_CPU */<|MERGE_RESOLUTION|>--- conflicted
+++ resolved
@@ -157,13 +157,6 @@
 	for (irq = 0; irq < NR_IRQS; irq++)
 		irq_desc[irq].status |= IRQ_NOREQUEST | IRQ_NOPROBE;
 
-<<<<<<< HEAD
-#ifdef CONFIG_SMP
-	cpumask_setall(bad_irq_desc.affinity);
-	bad_irq_desc.node = smp_processor_id();
-#endif
-=======
->>>>>>> 80ffb3cc
 	init_arch_irq();
 }
 
