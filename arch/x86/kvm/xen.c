--- conflicted
+++ resolved
@@ -299,11 +299,7 @@
 		break;
 
 	case KVM_XEN_ATTR_TYPE_SHARED_INFO:
-<<<<<<< HEAD
-		data->u.shared_info.gfn = gpa_to_gfn(kvm->arch.xen.shinfo_gfn);
-=======
 		data->u.shared_info.gfn = kvm->arch.xen.shinfo_gfn;
->>>>>>> df0cc57e
 		r = 0;
 		break;
 
