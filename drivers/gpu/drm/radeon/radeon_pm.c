--- conflicted
+++ resolved
@@ -537,12 +537,7 @@
 				      struct device_attribute *attr,
 				      char *buf)
 {
-<<<<<<< HEAD
-	struct drm_device *ddev = dev_get_drvdata(dev);
-	struct radeon_device *rdev = ddev->dev_private;
-=======
 	struct radeon_device *rdev = dev_get_drvdata(dev);
->>>>>>> d8ec26d7
 	int temp;
 
 	if (rdev->asic->pm.get_temperature)
@@ -556,10 +551,8 @@
 static ssize_t radeon_hwmon_show_temp_thresh(struct device *dev,
 					     struct device_attribute *attr,
 					     char *buf)
-<<<<<<< HEAD
-{
-	struct drm_device *ddev = dev_get_drvdata(dev);
-	struct radeon_device *rdev = ddev->dev_private;
+{
+	struct radeon_device *rdev = dev_get_drvdata(dev);
 	int hyst = to_sensor_dev_attr(attr)->index;
 	int temp;
 
@@ -571,40 +564,14 @@
 	return snprintf(buf, PAGE_SIZE, "%d\n", temp);
 }
 
-static ssize_t radeon_hwmon_show_name(struct device *dev,
-				      struct device_attribute *attr,
-				      char *buf)
-=======
->>>>>>> d8ec26d7
-{
-	struct radeon_device *rdev = dev_get_drvdata(dev);
-	int hyst = to_sensor_dev_attr(attr)->index;
-	int temp;
-
-	if (hyst)
-		temp = rdev->pm.dpm.thermal.min_temp;
-	else
-		temp = rdev->pm.dpm.thermal.max_temp;
-
-	return snprintf(buf, PAGE_SIZE, "%d\n", temp);
-}
-
 static SENSOR_DEVICE_ATTR(temp1_input, S_IRUGO, radeon_hwmon_show_temp, NULL, 0);
 static SENSOR_DEVICE_ATTR(temp1_crit, S_IRUGO, radeon_hwmon_show_temp_thresh, NULL, 0);
 static SENSOR_DEVICE_ATTR(temp1_crit_hyst, S_IRUGO, radeon_hwmon_show_temp_thresh, NULL, 1);
-<<<<<<< HEAD
-static SENSOR_DEVICE_ATTR(name, S_IRUGO, radeon_hwmon_show_name, NULL, 0);
-=======
->>>>>>> d8ec26d7
 
 static struct attribute *hwmon_attributes[] = {
 	&sensor_dev_attr_temp1_input.dev_attr.attr,
 	&sensor_dev_attr_temp1_crit.dev_attr.attr,
 	&sensor_dev_attr_temp1_crit_hyst.dev_attr.attr,
-<<<<<<< HEAD
-	&sensor_dev_attr_name.dev_attr.attr,
-=======
->>>>>>> d8ec26d7
 	NULL
 };
 
@@ -612,12 +579,7 @@
 					struct attribute *attr, int index)
 {
 	struct device *dev = container_of(kobj, struct device, kobj);
-<<<<<<< HEAD
-	struct drm_device *ddev = dev_get_drvdata(dev);
-	struct radeon_device *rdev = ddev->dev_private;
-=======
 	struct radeon_device *rdev = dev_get_drvdata(dev);
->>>>>>> d8ec26d7
 
 	/* Skip limit attributes if DPM is not enabled */
 	if (rdev->pm.pm_method != PM_METHOD_DPM &&
@@ -631,14 +593,11 @@
 static const struct attribute_group hwmon_attrgroup = {
 	.attrs = hwmon_attributes,
 	.is_visible = hwmon_attributes_visible,
-<<<<<<< HEAD
-=======
 };
 
 static const struct attribute_group *hwmon_groups[] = {
 	&hwmon_attrgroup,
 	NULL
->>>>>>> d8ec26d7
 };
 
 static int radeon_hwmon_init(struct radeon_device *rdev)
@@ -941,14 +900,6 @@
 	radeon_dpm_post_set_power_state(rdev);
 
 	if (rdev->asic->dpm.force_performance_level) {
-<<<<<<< HEAD
-		if (rdev->pm.dpm.thermal_active)
-			/* force low perf level for thermal */
-			radeon_dpm_force_performance_level(rdev, RADEON_DPM_FORCED_LEVEL_LOW);
-		else
-			/* otherwise, enable auto */
-			radeon_dpm_force_performance_level(rdev, RADEON_DPM_FORCED_LEVEL_AUTO);
-=======
 		if (rdev->pm.dpm.thermal_active) {
 			enum radeon_dpm_forced_level level = rdev->pm.dpm.forced_level;
 			/* force low perf level for thermal */
@@ -959,7 +910,6 @@
 			/* otherwise, user selected level */
 			radeon_dpm_force_performance_level(rdev, rdev->pm.dpm.forced_level);
 		}
->>>>>>> d8ec26d7
 	}
 
 done:
@@ -1316,9 +1266,6 @@
 	case CHIP_VERDE:
 	case CHIP_OLAND:
 	case CHIP_HAINAN:
-	case CHIP_BONAIRE:
-	case CHIP_KABINI:
-	case CHIP_KAVERI:
 		/* DPM requires the RLC, RV770+ dGPU requires SMC */
 		if (!rdev->rlc_fw)
 			rdev->pm.pm_method = PM_METHOD_PROFILE;
