--- conflicted
+++ resolved
@@ -33,14 +33,8 @@
 	return total;
 }
 
-<<<<<<< HEAD
-static u32
-sseu_get_subslices(const struct sseu_dev_info *sseu,
-		   const u8 *subslice_mask, u8 slice)
-=======
 unsigned int
 intel_sseu_get_hsw_subslices(const struct sseu_dev_info *sseu, u8 slice)
->>>>>>> a0696856
 {
 	WARN_ON(sseu->has_xehp_dss);
 	if (WARN_ON(slice >= sseu->max_slices))
@@ -52,29 +46,17 @@
 static u16 sseu_get_eus(const struct sseu_dev_info *sseu, int slice,
 			int subslice)
 {
-<<<<<<< HEAD
-	return sseu_get_subslices(sseu, sseu->subslice_mask, slice);
-}
-
-static u32 sseu_get_geometry_subslices(const struct sseu_dev_info *sseu)
-{
-	return sseu_get_subslices(sseu, sseu->geometry_subslice_mask, 0);
-=======
 	if (sseu->has_xehp_dss) {
 		WARN_ON(slice > 0);
 		return sseu->eu_mask.xehp[subslice];
 	} else {
 		return sseu->eu_mask.hsw[slice][subslice];
 	}
->>>>>>> a0696856
 }
 
 static void sseu_set_eus(struct sseu_dev_info *sseu, int slice, int subslice,
 			 u16 eu_mask)
 {
-<<<<<<< HEAD
-	return sseu_get_subslices(sseu, sseu->compute_subslice_mask, 0);
-=======
 	GEM_WARN_ON(eu_mask && __fls(eu_mask) >= sseu->max_eus_per_subslice);
 	if (sseu->has_xehp_dss) {
 		GEM_WARN_ON(slice > 0);
@@ -82,7 +64,6 @@
 	} else {
 		sseu->eu_mask.hsw[slice][subslice] = eu_mask;
 	}
->>>>>>> a0696856
 }
 
 static u16 compute_eu_total(const struct sseu_dev_info *sseu)
@@ -852,24 +833,14 @@
 static void sseu_print_xehp_topology(const struct sseu_dev_info *sseu,
 				     struct drm_printer *p)
 {
-<<<<<<< HEAD
-	u32 g_dss_mask = sseu_get_geometry_subslices(sseu);
-	u32 c_dss_mask = intel_sseu_get_compute_subslices(sseu);
-=======
->>>>>>> a0696856
 	int dss;
 
 	for (dss = 0; dss < sseu->max_subslices; dss++) {
 		u16 enabled_eus = sseu_get_eus(sseu, 0, dss);
 
 		drm_printf(p, "DSS_%02d: G:%3s C:%3s, %2u EUs (0x%04hx)\n", dss,
-<<<<<<< HEAD
-			   str_yes_no(g_dss_mask & BIT(dss)),
-			   str_yes_no(c_dss_mask & BIT(dss)),
-=======
 			   str_yes_no(test_bit(dss, sseu->geometry_subslice_mask.xehp)),
 			   str_yes_no(test_bit(dss, sseu->compute_subslice_mask.xehp)),
->>>>>>> a0696856
 			   hweight16(enabled_eus), enabled_eus);
 	}
 }
@@ -887,13 +858,9 @@
 	}
 }
 
-<<<<<<< HEAD
-u16 intel_slicemask_from_dssmask(u64 dss_mask, int dss_per_slice)
-=======
 void intel_sseu_print_ss_info(const char *type,
 			      const struct sseu_dev_info *sseu,
 			      struct seq_file *m)
->>>>>>> a0696856
 {
 	int s;
 
