--- conflicted
+++ resolved
@@ -114,15 +114,9 @@
 
 static inline void asc_update_bits(u32 clear, u32 set, void __iomem *reg)
 {
-<<<<<<< HEAD
-	u32 tmp = readl(reg);
-
-	writel((tmp & ~clear) | set, reg);
-=======
 	u32 tmp = __raw_readl(reg);
 
 	__raw_writel((tmp & ~clear) | set, reg);
->>>>>>> f17b5f06
 }
 
 static inline struct
@@ -150,11 +144,7 @@
 static void
 lqasc_stop_rx(struct uart_port *port)
 {
-<<<<<<< HEAD
-	writel(ASCWHBSTATE_CLRREN, port->membase + LTQ_ASC_WHBSTATE);
-=======
 	__raw_writel(ASCWHBSTATE_CLRREN, port->membase + LTQ_ASC_WHBSTATE);
->>>>>>> f17b5f06
 }
 
 static int
@@ -163,20 +153,12 @@
 	struct tty_port *tport = &port->state->port;
 	unsigned int ch = 0, rsr = 0, fifocnt;
 
-<<<<<<< HEAD
-	fifocnt = readl(port->membase + LTQ_ASC_FSTAT) & ASCFSTAT_RXFFLMASK;
-	while (fifocnt--) {
-		u8 flag = TTY_NORMAL;
-		ch = readb(port->membase + LTQ_ASC_RBUF);
-		rsr = (readl(port->membase + LTQ_ASC_STATE)
-=======
 	fifocnt = __raw_readl(port->membase + LTQ_ASC_FSTAT) &
 		  ASCFSTAT_RXFFLMASK;
 	while (fifocnt--) {
 		u8 flag = TTY_NORMAL;
 		ch = readb(port->membase + LTQ_ASC_RBUF);
 		rsr = (__raw_readl(port->membase + LTQ_ASC_STATE)
->>>>>>> f17b5f06
 			& ASCSTATE_ANY) | UART_DUMMY_UER_RX;
 		tty_flip_buffer_push(tport);
 		port->icount.rx++;
@@ -236,11 +218,7 @@
 		return;
 	}
 
-<<<<<<< HEAD
-	while (((readl(port->membase + LTQ_ASC_FSTAT) &
-=======
 	while (((__raw_readl(port->membase + LTQ_ASC_FSTAT) &
->>>>>>> f17b5f06
 		ASCFSTAT_TXFREEMASK) >> ASCFSTAT_TXFREEOFF) != 0) {
 		if (port->x_char) {
 			writeb(port->x_char, port->membase + LTQ_ASC_TBUF);
@@ -268,11 +246,7 @@
 	unsigned long flags;
 	struct uart_port *port = (struct uart_port *)_port;
 	spin_lock_irqsave(&ltq_asc_lock, flags);
-<<<<<<< HEAD
-	writel(ASC_IRNCR_TIR, port->membase + LTQ_ASC_IRNCR);
-=======
 	__raw_writel(ASC_IRNCR_TIR, port->membase + LTQ_ASC_IRNCR);
->>>>>>> f17b5f06
 	spin_unlock_irqrestore(&ltq_asc_lock, flags);
 	lqasc_start_tx(port);
 	return IRQ_HANDLED;
@@ -297,11 +271,7 @@
 	unsigned long flags;
 	struct uart_port *port = (struct uart_port *)_port;
 	spin_lock_irqsave(&ltq_asc_lock, flags);
-<<<<<<< HEAD
-	writel(ASC_IRNCR_RIR, port->membase + LTQ_ASC_IRNCR);
-=======
 	__raw_writel(ASC_IRNCR_RIR, port->membase + LTQ_ASC_IRNCR);
->>>>>>> f17b5f06
 	lqasc_rx_chars(port);
 	spin_unlock_irqrestore(&ltq_asc_lock, flags);
 	return IRQ_HANDLED;
@@ -311,12 +281,8 @@
 lqasc_tx_empty(struct uart_port *port)
 {
 	int status;
-<<<<<<< HEAD
-	status = readl(port->membase + LTQ_ASC_FSTAT) & ASCFSTAT_TXFFLMASK;
-=======
 	status = __raw_readl(port->membase + LTQ_ASC_FSTAT) &
 		 ASCFSTAT_TXFFLMASK;
->>>>>>> f17b5f06
 	return status ? 0 : TIOCSER_TEMT;
 }
 
@@ -349,21 +315,12 @@
 	asc_update_bits(ASCCLC_DISS | ASCCLC_RMCMASK, (1 << ASCCLC_RMCOFFSET),
 		port->membase + LTQ_ASC_CLC);
 
-<<<<<<< HEAD
-	writel(0, port->membase + LTQ_ASC_PISEL);
-	writel(
-		((TXFIFO_FL << ASCTXFCON_TXFITLOFF) & ASCTXFCON_TXFITLMASK) |
-		ASCTXFCON_TXFEN | ASCTXFCON_TXFFLU,
-		port->membase + LTQ_ASC_TXFCON);
-	writel(
-=======
 	__raw_writel(0, port->membase + LTQ_ASC_PISEL);
 	__raw_writel(
 		((TXFIFO_FL << ASCTXFCON_TXFITLOFF) & ASCTXFCON_TXFITLMASK) |
 		ASCTXFCON_TXFEN | ASCTXFCON_TXFFLU,
 		port->membase + LTQ_ASC_TXFCON);
 	__raw_writel(
->>>>>>> f17b5f06
 		((RXFIFO_FL << ASCRXFCON_RXFITLOFF) & ASCRXFCON_RXFITLMASK)
 		| ASCRXFCON_RXFEN | ASCRXFCON_RXFFLU,
 		port->membase + LTQ_ASC_RXFCON);
@@ -395,11 +352,7 @@
 		goto err2;
 	}
 
-<<<<<<< HEAD
-	writel(ASC_IRNREN_RX | ASC_IRNREN_ERR | ASC_IRNREN_TX,
-=======
 	__raw_writel(ASC_IRNREN_RX | ASC_IRNREN_ERR | ASC_IRNREN_TX,
->>>>>>> f17b5f06
 		port->membase + LTQ_ASC_IRNREN);
 	return 0;
 
@@ -418,11 +371,7 @@
 	free_irq(ltq_port->rx_irq, port);
 	free_irq(ltq_port->err_irq, port);
 
-<<<<<<< HEAD
-	writel(0, port->membase + LTQ_ASC_CON);
-=======
 	__raw_writel(0, port->membase + LTQ_ASC_CON);
->>>>>>> f17b5f06
 	asc_update_bits(ASCRXFCON_RXFEN, ASCRXFCON_RXFFLU,
 		port->membase + LTQ_ASC_RXFCON);
 	asc_update_bits(ASCTXFCON_TXFEN, ASCTXFCON_TXFFLU,
@@ -514,21 +463,13 @@
 	asc_update_bits(ASCCON_BRS, 0, port->membase + LTQ_ASC_CON);
 
 	/* now we can write the new baudrate into the register */
-<<<<<<< HEAD
-	writel(divisor, port->membase + LTQ_ASC_BG);
-=======
 	__raw_writel(divisor, port->membase + LTQ_ASC_BG);
->>>>>>> f17b5f06
 
 	/* turn the baudrate generator back on */
 	asc_update_bits(0, ASCCON_R, port->membase + LTQ_ASC_CON);
 
 	/* enable rx */
-<<<<<<< HEAD
-	writel(ASCWHBSTATE_SETREN, port->membase + LTQ_ASC_WHBSTATE);
-=======
 	__raw_writel(ASCWHBSTATE_SETREN, port->membase + LTQ_ASC_WHBSTATE);
->>>>>>> f17b5f06
 
 	spin_unlock_irqrestore(&ltq_asc_lock, flags);
 
@@ -639,11 +580,7 @@
 		return;
 
 	do {
-<<<<<<< HEAD
-		fifofree = (readl(port->membase + LTQ_ASC_FSTAT)
-=======
 		fifofree = (__raw_readl(port->membase + LTQ_ASC_FSTAT)
->>>>>>> f17b5f06
 			& ASCFSTAT_TXFREEMASK) >> ASCFSTAT_TXFREEOFF;
 	} while (fifofree == 0);
 	writeb(ch, port->membase + LTQ_ASC_TBUF);
