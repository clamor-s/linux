--- conflicted
+++ resolved
@@ -112,12 +112,7 @@
 	/*
 	 * zram is claimed so open request will be failed
 	 */
-<<<<<<< HEAD
 	bool claim; /* Protected by disk->open_mutex */
-	struct file *backing_dev;
-=======
-	bool claim; /* Protected by bdev->bd_mutex */
->>>>>>> b869d5be
 #ifdef CONFIG_ZRAM_WRITEBACK
 	struct file *backing_dev;
 	spinlock_t wb_limit_lock;
