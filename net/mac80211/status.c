--- conflicted
+++ resolved
@@ -666,17 +666,8 @@
 							skb->data, skb->len,
 							acked, GFP_ATOMIC);
 			else
-<<<<<<< HEAD
-				cfg80211_control_port_tx_status(&sdata->wdev,
-								cookie,
-								skb->data,
-								skb->len,
-								acked,
-								GFP_ATOMIC);
-=======
 				pr_warn("Unknown status report in ack skb\n");
 
->>>>>>> 84569f32
 		}
 		rcu_read_unlock();
 
