--- conflicted
+++ resolved
@@ -101,12 +101,8 @@
 	set_sta_flag(sta, WLAN_STA_WME);
 	sta->sta.supp_rates[local->hw.conf.channel->band] = rates;
 	if (elems->ht_cap_elem)
-<<<<<<< HEAD
-		ieee80211_ht_cap_ie_to_sta_ht_cap(sband, elems->ht_cap_elem,
-=======
 		ieee80211_ht_cap_ie_to_sta_ht_cap(sdata, sband,
 						  elems->ht_cap_elem,
->>>>>>> eb1852b1
 						  &sta->sta.ht_cap);
 	rate_control_rate_init(sta);
 
